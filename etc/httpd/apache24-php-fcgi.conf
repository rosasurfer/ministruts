#
# Example configuration for a MiniStruts project served by Apache 2.4 with PHP as FastCGI process (including SSL).
#

<VirtualHost *:80>
    ServerName        example.ministruts.com
    ServerAlias local.example.ministruts.com
    ServerAdmin default

    UseCanonicalName Off

    DocumentRoot "${SITES}/example.ministruts.com/web"
    CustomLog    "${SITES}/example.ministruts.com/etc/log/httpd-access.log"  combined
    ErrorLog     "${SITES}/example.ministruts.com/etc/log/httpd-error.log"
    SetEnv       APP_BASE_URI "/"

    DirectoryIndex    index.php index.html
    Options           FollowSymLinks
    AddDefaultCharset UTF-8

    <Directory "/">
        AllowOverride None
        Require all denied
    </Directory>
    <Directory "${SITES}/example.ministruts.com/web">
        # (1) public access, .htaccess disabled or...
        Require all granted

        # (2) ...restricted access, .htaccess enabled
        Require local
        AllowOverride All
    </Directory>

    RewriteEngine On
    RewriteRule   ^/(css|img|js)(/|$)(.*)   -           [L]
    RewriteCond   %{LA-U:REQUEST_FILENAME}  !-d
    RewriteCond   %{LA-U:REQUEST_FILENAME}  !-f
    RewriteRule   ^                         /index.php  [NS,L]
    #LogLevel     warn rewrite:trace6

    # FcgidMaxRequestsPerProcess must be <= PHP_FCGI_MAX_REQUESTS in the FcgidWrapper script.
    FcgidMaxRequestsPerProcess 2000

    # FcgidMaxRequestLen (default: 131072) must be >= post_max_size in php.ini (default: 8388608 = 8MB).
    FcgidMaxRequestLen 10000000

    <Files "*.php">
        Options      +ExecCGI
        SetHandler   fcgid-script
        FcgidWrapper "${SITES}/example.ministruts.com/etc/httpd/cgi/php-wrapper" .php
    </Files>
    <IfModule mod_suexec.c>
<<<<<<< HEAD
        # If the following line is enabled the FcgidWrapper script must be executable. Script and containing directory must be
        # owned by the specified user and group. On errors check the logfile shown by `suexec -V`.
=======
        # If the following line is enabled the FcgidWrapper script must be executable. Script and containing directory must
        # be owned by the specified user and group. On errors check settings and the logfile shown by `suexec -V`.
>>>>>>> 0503d5ce
        #SuexecUserGroup {username} {groupname}
    </IfModule>
</VirtualHost>


<IfModule mod_ssl.c>
<VirtualHost *:443>
    ServerName        example.ministruts.com
    ServerAlias local.example.ministruts.com
    ServerAdmin default

    UseCanonicalName Off

    DocumentRoot "${SITES}/example.ministruts.com/web"
    CustomLog    "${SITES}/example.ministruts.com/etc/log/httpd-access.log"  combined
    ErrorLog     "${SITES}/example.ministruts.com/etc/log/httpd-error.log"
    SetEnv       APP_BASE_URI "/"

    DirectoryIndex    index.php index.html
    Options           FollowSymLinks
    AddDefaultCharset UTF-8

    <Directory "/">
        AllowOverride None
        Require all denied
    </Directory>
    <Directory "${SITES}/example.ministruts.com/web">
        # (1) public access, .htaccess disabled or...
        Require all granted

        # (2) ...restricted access, .htaccess enabled
        Require local
        AllowOverride All
    </Directory>

    RewriteEngine On
    RewriteRule   ^/(css|img|js)(/|$)(.*)   -           [L]
    RewriteCond   %{LA-U:REQUEST_FILENAME}  !-d
    RewriteCond   %{LA-U:REQUEST_FILENAME}  !-f
    RewriteRule   ^                         /index.php  [NS,L]
    #LogLevel     warn rewrite:trace6

    # FcgidMaxRequestsPerProcess must be <= PHP_FCGI_MAX_REQUESTS in the FcgidWrapper script.
    FcgidMaxRequestsPerProcess 2000

    # FcgidMaxRequestLen (default: 131072) must be >= post_max_size in php.ini (default: 8388608 = 8MB).
    FcgidMaxRequestLen 10000000

    <Files "*.php">
        Options      +ExecCGI
        SetHandler   fcgid-script
        FcgidWrapper "${SITES}/example.ministruts.com/etc/httpd/cgi/php-wrapper" .php
    </Files>
    <IfModule mod_suexec.c>
<<<<<<< HEAD
        # If the following line is enabled the FcgidWrapper script must be executable. Script and containing directory must be
        # owned by the specified user and group. On errors check the logfile shown by `suexec -V`.
=======
        # If the following line is enabled the FcgidWrapper script must be executable. Script and containing directory must
        # be owned by the specified user and group. On errors check settings and the logfile shown by `suexec -V`.
>>>>>>> 0503d5ce
        #SuexecUserGroup {username} {groupname}
    </IfModule>

    # See etc/httpd/ssl/README.md for SSL certificate configuration.
    SSLEngine             on
    SSLProtocol           all -SSLv2
    SSLCipherSuite        HIGH:MEDIUM
    SSLCertificateFile    "${SITES}/example.ministruts.com/etc/httpd/ssl/example.ministruts.com.crt"
    SSLCertificateKeyFile "${SITES}/example.ministruts.com/etc/httpd/ssl/example.ministruts.com.key"
</VirtualHost>
</IfModule><|MERGE_RESOLUTION|>--- conflicted
+++ resolved
@@ -50,13 +50,8 @@
         FcgidWrapper "${SITES}/example.ministruts.com/etc/httpd/cgi/php-wrapper" .php
     </Files>
     <IfModule mod_suexec.c>
-<<<<<<< HEAD
-        # If the following line is enabled the FcgidWrapper script must be executable. Script and containing directory must be
-        # owned by the specified user and group. On errors check the logfile shown by `suexec -V`.
-=======
         # If the following line is enabled the FcgidWrapper script must be executable. Script and containing directory must
         # be owned by the specified user and group. On errors check settings and the logfile shown by `suexec -V`.
->>>>>>> 0503d5ce
         #SuexecUserGroup {username} {groupname}
     </IfModule>
 </VirtualHost>
@@ -111,13 +106,8 @@
         FcgidWrapper "${SITES}/example.ministruts.com/etc/httpd/cgi/php-wrapper" .php
     </Files>
     <IfModule mod_suexec.c>
-<<<<<<< HEAD
-        # If the following line is enabled the FcgidWrapper script must be executable. Script and containing directory must be
-        # owned by the specified user and group. On errors check the logfile shown by `suexec -V`.
-=======
         # If the following line is enabled the FcgidWrapper script must be executable. Script and containing directory must
         # be owned by the specified user and group. On errors check settings and the logfile shown by `suexec -V`.
->>>>>>> 0503d5ce
         #SuexecUserGroup {username} {groupname}
     </IfModule>
 
