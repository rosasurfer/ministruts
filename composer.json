--- conflicted
+++ resolved
@@ -11,11 +11,7 @@
         "optimize-autoloader": true
     },
     "require": {
-<<<<<<< HEAD
-        "php":           "5.6 - 8",
-=======
         "php":           "7.4 - 8",
->>>>>>> e73625e3
         "ext-ctype":     "*",
         "ext-filter":    "*",
         "ext-json":      "*",
@@ -26,14 +22,6 @@
     },
     "require-dev": {
         "phpstan/phpstan": "*"
-<<<<<<< HEAD
-    },
-    "autoload": {
-        "psr-4": {
-            "rosasurfer\\": "src"
-        },
-        "files": ["src/load.php"]
-=======
     },
     "autoload": {
         "psr-4": {
@@ -45,6 +33,5 @@
         "branch-alias": {
             "dev-master": "0.11.x-dev"
         }
->>>>>>> e73625e3
     }
 }