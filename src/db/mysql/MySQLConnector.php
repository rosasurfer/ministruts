<?php
namespace rosasurfer\db\mysql;

use rosasurfer\core\assert\Assert;
use rosasurfer\core\exception\InvalidValueException;
use rosasurfer\core\exception\RosasurferExceptionInterface as IRosasurferException;
use rosasurfer\core\exception\RuntimeException;
use rosasurfer\db\Connector;
use rosasurfer\db\DatabaseException;

use function rosasurfer\strContains;

use const rosasurfer\NL;


/**
 * MySQLConnector
 *
 * Connection configuration and default options:
 * <pre>
 *  +-----------------------------------+-----------------+-----------------------------------+
 *  | config setting                    | value           | default value                     |
 *  +-----------------------------------+-----------------+-----------------------------------+
 *  | db.{connection}.connector         | mysql           | -                                 |
 *  | db.{connection}.host              | [host[:port]]   | "localhost:3306"                  |
 *  | db.{connection}.username          | [user]          | the current system user           |
 *  | db.{connection}.password          | [password]      | (no password)                     |
 *  | db.{connection}.database          | [dbName]        | (no selection)                    |
 *  +-----------------------------------+-----------------+-----------------------------------+
 *  | db.{connection}.options.charset   | [charsetName]   | "utf8"                            |
 *  | db.{connection}.options.collation | [collationName] | "utf8_unicode_ci"                 |
 *  | db.{connection}.options.sql_mode  | [mode]          | "traditional,high_not_precedence" |
 *  | db.{connection}.options.timezone  | [tzName]        | the current local timezone        |
 *  +-----------------------------------+-----------------+-----------------------------------+
 * </pre>
 *
 * Additional options may be specified and are valid for the active session.
 */
class MySQLConnector extends Connector {


    /** @var string - DBMS type */
    protected $type = 'mysql';

    /** @var string - DBMS version string */
    protected $versionString;

    /** @var int - DBMS version number */
    protected $versionNumber;

    /** @var string */
    protected $host;

    /** @var int */
    protected $port;

    /** @var string */
    protected $username;

    /** @var string */
    protected $password;

    /** @var string */
    protected $database;

    /** @var string[] - connection options */
    protected $options = [];

    /** @var ?resource - internal connection handle */
    protected $hConnection = null;

    /** @var int - transaction nesting level */
    protected $transactionLevel = 0;

    /** @var int - the last inserted row id (not reset between queries) */
    protected $lastInsertId = 0;

    /** @var int - the last number of affected rows (not reset between queries) */
    protected $lastAffectedRows = 0;


    /**
     * Constructor
     *
     * Create a new MySQLConnector instance.
     *
     * @param  array $options - MySQL connection options
     */
    public function __construct(array $options) {
        if (isset($options['host'    ])) $this->setHost    ($options['host'    ]);
        if (isset($options['username'])) $this->setUsername($options['username']);
        if (isset($options['password'])) $this->setPassword($options['password']);
        if (isset($options['database'])) $this->setDatabase($options['database']);
        if (isset($options['options' ])) $this->setOptions ($options['options' ]);
    }


    /**
     * Set the database server's hostname, and port (if any).
     *
     * @param  string $hostname - format: "hostname[:port]"
     *
     * @return $this
     */
    protected function setHost($hostname) {
        Assert::string($hostname);
        if (!strlen($hostname)) throw new InvalidValueException('Invalid parameter $hostname: "'.$hostname.'" (empty)');

        $host = $hostname;
        $port = null;

        if (strpos($host, ':') !== false) {
            list($host, $port) = explode(':', $host, 2);
            $host = trim($host);
            if (!strlen($host)) throw new InvalidValueException('Invalid parameter $hostname: "'.$hostname.'" (empty host name)');

            $port = trim($port);
            if (!ctype_digit($port)) throw new InvalidValueException('Invalid parameter $hostname: "'.$hostname.'" (not a port)');
            $port = (int) $port;
            if (!$port || $port > 65535) throw new InvalidValueException('Invalid parameter $hostname: "'.$hostname.'" (illegal port)');
        }

        $this->host = $host;
        $this->port = $port;
        return $this;
    }


    /**
     * Set the username for the connection.
     *
     * @param  string $name
     *
     * @return $this
     */
    protected function setUsername($name) {
        Assert::string($name);
        if (!strlen($name)) throw new InvalidValueException('Invalid parameter $name: "'.$name.'" (empty)');

        $this->username = $name;
        return $this;
    }


    /**
     * Set the password for the connection (if any).
     *
     * @param  ?string $password - may be empty or NULL (no password)
     *
     * @return $this
     */
    protected function setPassword($password) {
        if (!isset($password)) $password = '';
        else Assert::string($password);

        $this->password = $password;
        return $this;
    }


    /**
     * Set the name of the default database schema to use.
     *
     * @param  string $name - schema name
     *
     * @return $this
     */
    protected function setDatabase($name) {
        Assert::nullOrString($name);
        if (!strlen($name))
            $name = null;

        $this->database = $name;
        return $this;
    }


    /**
     * Set additonal connection options.
     *
     * @param  string[] $options
     *
     * @return $this
     */
    protected function setOptions(array $options) {
        // Here we might filter for known options.
        $this->options = $options;
        return $this;
    }


    /**
     * Return a textual description of the main database connection options.
     *
     * @return string
     */
    protected function getConnectionDescription() {
        $host = $this->host;
        $port = $this->port     ? ':'.$this->port     : '';
        $db   = $this->database ? '/'.$this->database : '';
        return $host.$port.$db;
    }


    /**
     * Connect the adapter to the database.
     *
     * @return $this
     */
    public function connect() {
        if (!function_exists('\mysql_connect')) throw new RuntimeException('Undefined function mysql_connect() (mysql extension is not available)');

        $host = $this->host; if ($this->port) $host .= ':'.$this->port;
        $user = $this->username;
        $pass = $this->password;

        // connect
        $ex = null;
<<<<<<< HEAD
        try {                                                           // flags: CLIENT_FOUND_ROWS = 2
=======
        try {                                                                      // flags: CLIENT_FOUND_ROWS = 2
>>>>>>> e73625e3
            error_clear_last();
            $this->hConnection = mysql_connect($host, $user, $pass, true/*, $flags=2*/);
            if (!$this->hConnection) throw new DatabaseException(error_get_last()['message']);
        }
        catch (IRosasurferException $ex) {}
        catch (\Throwable           $ex) { $ex = new DatabaseException($ex->getMessage(), $ex->getCode(), $ex); }
        if ($ex) throw $ex->appendMessage('Can not connect to MySQL server on "'.$host.'"');

        $this->setConnectionOptions();
        $this->selectDatabase();
        return $this;
    }


    /**
     * Set the configured connection options.
     *
     * @return $this
     */
    protected function setConnectionOptions() {
        $options = $this->options;
        $options['time_zone'] = date_default_timezone_get();    // synchronize connection timezone with PHP timezone

        foreach ($options as $option => $value) {
            if (strlen($value)) {
                if (strtolower($option) == 'charset') {
                    // We use the built-in MySQL function mysql_set_charset() instead of the plain SQL "set character set {$value}".
                    // This makes mysql_real_escape_string() aware of the char set.
                    mysql_set_charset($value, $this->hConnection) || trigger_error(mysql_error($this->hConnection), E_USER_ERROR);
                }
                else {
                    // pass everything else on as a system variable
                    if (!is_numeric($value))
                        $value = "'".$value."'";
                    $this->execute('set '.$option.' = '.$value);
                }
            }
        }
        return $this;
    }


    /**
     * Pre-select a configured database.
     *
     * @return $this
     */
    protected function selectDatabase() {
        if (isset($this->database)) {
            $ex = null;
            try {
                if (!mysql_select_db($this->database, $this->hConnection))
                    throw new DatabaseException(mysql_error($this->hConnection), mysql_errno($this->hConnection));
            }
            catch (IRosasurferException $ex) {}
            catch (\Throwable           $ex) { $ex = new DatabaseException($ex->getMessage(), mysql_errno($this->hConnection), $ex); }
            if ($ex) throw $ex->appendMessage('Can not select database "'.$this->database.'"');
        }
        return $this;
    }


    /**
     * Disconnect the adapter from the database.
     *
     * @return $this
     */
    public function disconnect() {
        if ($this->isConnected()) {
            $tmp = $this->hConnection;
            $this->hConnection = null;
            mysql_close($tmp);
        }
        return $this;
    }


    /**
     * Whether the adapter currently is connected to the database.
     *
     * @return bool
     */
    public function isConnected() {
        return is_resource($this->hConnection);
    }


    /**
     *
     */
    public function escapeIdentifier($name) {
        Assert::string($name);

        if (strContains($name, '.')) {
            $names = explode('.', $name);

            foreach ($names as &$subname) {
                $subname = '`'.str_replace('`', '``', $subname).'`';
            }
            unset($subname);

            return join('.', $names);
        }
        return '`'.str_replace('`', '``', $name).'`';
    }


    /**
     *
     */
    public function escapeLiteral($value) {
        // bug or feature: mysql_real_escape_string(null) => empty string instead of NULL
        if ($value === null)  return 'null';
        Assert::scalar($value);

        if (is_bool ($value)) return (string)(int) $value;
        if (is_int  ($value)) return (string)      $value;
        if (is_float($value)) return (string)      $value;

        $escaped = $this->escapeString($value);
        return "'".$escaped."'";
    }


    /**
     *
     */
    public function escapeString($value) {
        // bug or or feature: mysql_real_escape_string(null) => empty string instead of NULL
        if ($value === null)
            return null;
        Assert::string($value);

        if (!$this->isConnected())
            $this->connect();
        return mysql_real_escape_string($value, $this->hConnection);
    }


    /**
     * Execute a SQL statement and return the result. This method should be used for SQL statements returning rows.
     *
     * @param  string $sql - SQL statement
     *
     * @return MySQLResult
     *
     * @throws DatabaseException on errors
     */
    public function query($sql) {
        $result = $this->executeRaw($sql);
        if (!is_resource($result))
            $result = null;
        return new MySQLResult($this, $sql, $result, $this->lastInsertId(), $this->lastAffectedRows());
    }


    /**
     * Execute a SQL statement and skip potential result set processing. This method should be used for SQL statements not
     * returning rows.
     *
     * @param  string $sql - SQL statement
     *
     * @return $this
     *
     * @throws DatabaseException on errors
     */
    public function execute($sql) {
        //
        // TODO: check mysql_unbuffered_query() with mysql_free_result() for larger result sets
        //       @see  https://www.percona.com/blog/2006/06/26/handling-of-big-parts-of-data/
        //       @see  https://dev.mysql.com/doc/refman/5.7/en/mysql-use-result.html

        $result = $this->executeRaw($sql);
        if (is_resource($result))
            mysql_free_result($result);               // release the result
        return $this;
    }


    /**
     * Execute a SQL statement and return the internal driver's raw response.
     *
     * @param  string $sql - SQL statement
     *
     * @return resource|bool - result handle or boolean (depending on the statement type)
     *
     * @throws DatabaseException if an error occurs
     */
    public function executeRaw($sql) {
        Assert::string($sql);
        if (!$this->isConnected())
            $this->connect();

        // execute statement
        $result = $ex = false;
        try {
            $result = mysql_query($sql, $this->hConnection);
            if (!$result) throw new DatabaseException('SQL-Error '.mysql_errno($this->hConnection).': '.mysql_error($this->hConnection), mysql_errno($this->hConnection));
        }
        catch (IRosasurferException $ex) {}
        catch (\Throwable           $ex) { $ex = new DatabaseException($ex->getMessage(), mysql_errno($this->hConnection), $ex); }
        if ($ex) throw $ex->appendMessage('Database: '.$this->getConnectionDescription().NL.'SQL: "'.$sql.'"');

        // track last_insert_id
        $affected = 0;
        $id = mysql_insert_id($this->hConnection);
        if ($id) $this->lastInsertId = $id + ($affected=mysql_affected_rows($this->hConnection)) - 1;

        // track last_affected_rows
        if (!is_resource($result)) {                                               // a row returning statement never modifies rows
            $version = $this->getVersionNumber();
            if ($version < 5005005) $pattern = '/^\s*(INSERT|UPDATE|DELETE)\b/i';   // < 5.5.5.
            else                    $pattern = '/^\s*(INSERT|UPDATE|DELETE|ALTER\s+TABLE|LOAD\s+DATA\s+INFILE)\b/i';
            if (preg_match($pattern, $sql)) {
                if (!$id) $affected = mysql_affected_rows($this->hConnection);
                $this->lastAffectedRows = $affected;
            }
        }
        return $result;
    }


    /**
     * Start a new transaction. If there is already an active transaction only the transaction nesting level is increased.
     *
     * @return $this
     */
    public function begin() {
        if ($this->transactionLevel < 0) throw new RuntimeException('Negative transaction nesting level detected: '.$this->transactionLevel);

        if (!$this->transactionLevel)
            $this->execute('start transaction');

        $this->transactionLevel++;
        return $this;
    }


    /**
     * Commit an active transaction. If a nested transaction is active only the transaction nesting level is decreased.
     *
     * @return $this
     */
    public function commit() {
        if ($this->transactionLevel < 0) throw new RuntimeException('Negative transaction nesting level detected: '.$this->transactionLevel);

        if      (!$this->isConnected())    trigger_error('Not connected', E_USER_WARNING);
        else if (!$this->transactionLevel) trigger_error('No database transaction to commit', E_USER_WARNING);
        else {
            if ($this->transactionLevel == 1)
                $this->execute('commit');
            $this->transactionLevel--;
        }
        return $this;
    }


    /**
     * Roll back an active transaction. If a nested transaction is active only the transaction nesting level is decreased.
     * If only one (the outer most) transaction is active the transaction is rolled back.
     *
     * @return $this
     */
    public function rollback() {
        if ($this->transactionLevel < 0) throw new RuntimeException('Negative transaction nesting level detected: '.$this->transactionLevel);

        if      (!$this->isConnected())    trigger_error('Not connected', E_USER_WARNING);
        else if (!$this->transactionLevel) trigger_error('No database transaction to roll back', E_USER_WARNING);
        else {
            if ($this->transactionLevel == 1)
                $this->execute('rollback');
            $this->transactionLevel--;
        }
        return $this;
    }


    /**
     * Whether the connection currently is in a transaction.
     *
     * @return bool
     */
    public function isInTransaction() {
        if ($this->isConnected())
            return ($this->transactionLevel > 0);
        return false;
    }


    /**
     * Return the last ID generated for an AUTO_INCREMENT column by a SQL statement. The value is not reset between queries
     * (see the db README).
     *
     * @return int - last generated ID or 0 (zero) if no ID was generated yet in the current session
     *
     * @link   http://github.com/rosasurfer/ministruts/tree/master/src/db
     */
    public function lastInsertId() {
        return (int) $this->lastInsertId;
    }


    /**
     * Return the number of rows affected by the last INSERT, UPDATE or DELETE statement. Since MySQL 5.5.5 this value also
     * includes rows affected by ALTER TABLE and LOAD DATA INFILE statements. The value is not reset between queries (see the
     * db README).
     *
     * @return int - last number of affected rows or 0 (zero) if no rows were affected yet in the current session
     *
     * @link   http://github.com/rosasurfer/ministruts/tree/master/src/db
     * @link   http://dev.mysql.com/doc/refman/5.5/en/information-functions.html#function_row-count
     */
    public function lastAffectedRows() {
        return (int) $this->lastAffectedRows;
    }


    /**
     * Whether the DBMS's SQL dialect supports 'insert into ... returning ...' syntax.
     *
     * @return bool
     */
    public function supportsInsertReturn() {
        return false;
    }


    /**
     * Return the connector's internal connection object.
     *
     * @return resource - the internal connection handle
     */
    public function getInternalHandler() {
        if (!$this->isConnected())
            $this->connect();
        return $this->hConnection;
    }


    /**
     * Return the type of the DBMS the connector is used for.
     *
     * @return string
     */
    public function getType() {
        return $this->type;
    }


    /**
     * Return the version of the DBMS the connector is used for as a string.
     *
     * @return string - e.g. "5.0.37-community-log"
     */
    public function getVersionString() {
        if ($this->versionString === null) {
            if (!$this->isConnected())
                $this->connect();
            $this->versionString = mysql_get_server_info($this->hConnection);
        }
        return $this->versionString;
    }


    /**
     * Return the version ID of the DBMS the connector is used for as an integer.
     *
     * @return int - e.g. 5000037 for version string "5.0.37-community-log"
     */
    public function getVersionNumber() {
        if ($this->versionNumber === null) {
            $version = $this->getVersionString();

            $match = null;
            if (!preg_match('/^(\d+)\.(\d+).(\d+)/', $version, $match))
                throw new \UnexpectedValueException('Unexpected version string "'.$version.'"');

            $major   = (int) $match[1];
            $minor   = (int) $match[2];
            $release = (int) $match[3];

            $this->versionNumber = $major*1000000 + $minor*1000 + $release;
        }
        return $this->versionNumber;
    }
}<|MERGE_RESOLUTION|>--- conflicted
+++ resolved
@@ -216,11 +216,7 @@
 
         // connect
         $ex = null;
-<<<<<<< HEAD
-        try {                                                           // flags: CLIENT_FOUND_ROWS = 2
-=======
         try {                                                                      // flags: CLIENT_FOUND_ROWS = 2
->>>>>>> e73625e3
             error_clear_last();
             $this->hConnection = mysql_connect($host, $user, $pass, true/*, $flags=2*/);
             if (!$this->hConnection) throw new DatabaseException(error_get_last()['message']);
