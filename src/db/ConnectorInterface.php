--- conflicted
+++ resolved
@@ -57,11 +57,7 @@
      * Escape a DBMS literal, i.e. a column's value. The resulting string can be used in queries "as-is" and doesn't need
      * additional quoting.
      *
-<<<<<<< HEAD
-     * @param  scalar? $value - value to escape
-=======
      * @param  ?scalar $value - value to escape
->>>>>>> e73625e3
      *
      * @return string - escaped and quoted string or stringified scalar value if the value was not a string
      */
@@ -71,15 +67,9 @@
     /**
      * Escape a scalar value. The resulting string must be quoted according to the DBMS before it can be used in queries.
      *
-<<<<<<< HEAD
-     * @param  scalar? $value - value to escape
-     *
-     * @return string? - escaped and unquoted string or NULL if the value was NULL
-=======
      * @param  ?scalar $value - value to escape
      *
      * @return ?string - escaped and unquoted string or NULL if the value was NULL
->>>>>>> e73625e3
      */
     public function escapeString($value);
 
