<?php
namespace rosasurfer\db;

use rosasurfer\config\ConfigInterface;
use rosasurfer\core\Singleton;
use rosasurfer\core\assert\Assert;
use rosasurfer\core\exception\IllegalStateException;
use rosasurfer\db\ConnectorInterface as IConnector;
use rosasurfer\db\mysql\MySQLConnector;
use rosasurfer\db\pgsql\PostgresConnector;
use rosasurfer\db\sqlite\SQLiteConnector;


/**
 * ConnectionPool
 *
 * A pool for multiple database adapter instances. Each instance represents a connection.
 */
final class ConnectionPool extends Singleton {


    /** @var IConnector[] - adapter pool */
    private $pool = [];

    /** @var IConnector - default adapter */
    private $default;

    /** @var string[] - common adapter aliases */
    private static $aliases = [
        'mysql'                                     => MySQLConnector::class,
        'maria'                                     => MySQLConnector::class,
        'mariadb'                                   => MySQLConnector::class,
        'maria-db'                                  => MySQLConnector::class,
        __NAMESPACE__.'\\mysql\\ mysqlconnector'    => MySQLConnector::class,

        'pgsql'                                     => PostgresConnector::class,
        'postgres'                                  => PostgresConnector::class,
        'postgresql'                                => PostgresConnector::class,
        __NAMESPACE__.'\\pgsql\\ postgresconnector' => PostgresConnector::class,

        'sqlite'                                    => SQLiteConnector::class,
        'sqlite3'                                   => SQLiteConnector::class,
        __NAMESPACE__.'\\sqlite\\sqliteconnector'   => SQLiteConnector::class,
    ];


    /**
     * Return the Singleton instance of this class.
     *
     * @return static
     */
    public static function me() {
        /** @var static $instance */
        $instance = self::getInstance(static::class);
        return $instance;
    }


    /**
     * Return the connector instance for the specified connection identifier.
     *
     * @param  string $id [optional] - connection identifier
     *
     * @return IConnector - database adapter for the specified identifier
     */
    public static function getConnector($id = null) {
        $me = self::me();

        if ($id === null) {                                      // a single db project
            if (!$me->default) throw new IllegalStateException('Invalid default database configuration: null');
            $connector = $me->default;
        }
        elseif (isset($me->pool[$id])) {                         // is the connection already known?
            $connector = $me->pool[$id];
        }
        else {                                                   // no, get the connection's config
            /** @var ConfigInterface $config */
            $config  = self::di('config');
            $options = $config->get('db.'.$id, []);
            Assert::isArray($options, 'config value "db.'.$id.'"');
            if (!$options) throw new IllegalStateException('No configuration found for database alias "'.$id.'"');

            // resolve the class name to use for the connector
<<<<<<< HEAD
            $className = $options['connector']; 
=======
            $className = $options['connector'];
>>>>>>> e73625e3
            unset($options['connector']);
            $className = str_replace('/', '\\', $className);
            if ($className[0]=='\\') $className = substr($className, 1);

            // check known aliases for a match
            $lName = strtolower($className);
            if (isset(self::$aliases[$lName]))
                $className = self::$aliases[$lName];

            // instantiate and save a new connector
            $me->pool[$id] = $connector = Connector::create($className, $options);
        }
        return $connector;
    }
}<|MERGE_RESOLUTION|>--- conflicted
+++ resolved
@@ -81,11 +81,7 @@
             if (!$options) throw new IllegalStateException('No configuration found for database alias "'.$id.'"');
 
             // resolve the class name to use for the connector
-<<<<<<< HEAD
-            $className = $options['connector']; 
-=======
             $className = $options['connector'];
->>>>>>> e73625e3
             unset($options['connector']);
             $className = str_replace('/', '\\', $className);
             if ($className[0]=='\\') $className = substr($className, 1);
