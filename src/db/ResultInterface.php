--- conflicted
+++ resolved
@@ -17,11 +17,7 @@
      * @param  int $mode [optional] - Controls how the returned array is indexed. Can take one of the following values:
      *                                ARRAY_ASSOC, ARRAY_NUM, or ARRAY_BOTH (default).
      *
-<<<<<<< HEAD
-     * @return array? - array of columns or NULL if no more rows are available
-=======
      * @return ?array - array of columns or NULL if no more rows are available
->>>>>>> e73625e3
      */
     public function fetchRow($mode = ARRAY_BOTH);
 
