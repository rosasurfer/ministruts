<?php
namespace rosasurfer\db\pgsql;

use rosasurfer\core\assert\Assert;
use rosasurfer\core\exception\RosasurferExceptionInterface as IRosasurferException;
use rosasurfer\core\exception\RuntimeException;
use rosasurfer\db\Connector;
use rosasurfer\db\DatabaseException;

use function rosasurfer\strContains;
use function rosasurfer\strContainsI;
use function rosasurfer\strStartsWithI;

use const rosasurfer\NL;


/**
 * PostgresConnector
 *
 *
 * Connection configuration:
 * <pre>
 *  +-------------------------------------+-----------------+-----------------+
 *  | config setting                      | value           | default value   |
 *  +-------------------------------------+-----------------+-----------------+
 *  | db.{connection}.connector           | postgres        | -               |
 *  | db.{connection}.{keyword}           | {value}         | -               |
 *  +-------------------------------------+-----------------+-----------------+
 * </pre>
 * All connection keywords supported by PostgreSQL can be specified. The keyword "options" can be used as a regular
 * PostgreSQL connection keyword for command line options.
 *
 *
 * Additional user-defined options:
 * <pre>
 *  +-------------------------------------+-----------------+-----------------+
 *  | option                              | value           | default value   |
 *  +-------------------------------------+-----------------+-----------------+
 *  | db.{connection}.options.search_path | [schemaName]    | "$user", public |
 *  | db.{connection}.options.{name1}     | {value}         | -               |
 *  | ...                                 | ...             | -               |
 *  | db.{connection}.options.{nameN}     | {value}         | -               |
 *  +-------------------------------------+-----------------+-----------------+
 * </pre>
 * User-defined options can be specified as nested suboptions and are sent to the database as system variables in the
 * scope of the active session.
 *
 *
 * @see  https://www.postgresql.org/docs/9.6/static/libpq-connect.html#LIBPQ-PARAMKEYWORDS)
 */
class PostgresConnector extends Connector {


    /** @var string - DBMS type */
    protected $type = 'pgsql';

    /** @var string - DBMS version string */
    protected $versionString;

    /** @var int - DBMS version number */
    protected $versionNumber;

    /** @var string[]|string[][] - connection options */
    protected $options = [];

    /** @var string[] - session variables */
    protected $sessionVars = [];

    /** @var ?resource - internal connection handle */
    protected $hConnection = null;

    /** @var int - transaction nesting level */
    protected $transactionLevel = 0;

    /** @var ?int - the last inserted row id (not reset between queries) */
    protected $lastInsertId = null;        // distinguish between "not yet set" and "zero"

    /** @var int - the last number of affected rows (not reset between queries) */
    protected $lastAffectedRows = 0;


    /**
     * Constructor
     *
     * Create a new PostgresConnector instance.
     *
     * @param  array $options - PostgreSQL connection options
     */
    public function __construct(array $options) {
        $this->setOptions($options);
    }


    /**
     * Set connection options.
     *
     * @param  string[] $options
     *
     * @return $this
     */
    protected function setOptions(array $options) {
        $this->options = $options;
        return $this;
    }


    /**
     * Resolve and return the PostgreSQL connection string from the passed connection options.
     *
     * @return string
     */
    private function getConnectionString() {
        // supported keywords:  https://www.postgresql.org/docs/9.6/static/libpq-connect.html#LIBPQ-PARAMKEYWORDS
        $paramKeywords = [
            'host',
            'hostaddr',
            'port',
            'dbname',
            'user',
            'password',
            'connect_timeout',
            'client_encoding',
            'options',
            'application_name',
            'fallback_application_name',
            'keepalives',
            'keepalives_idle',
            'keepalives_interval',
            'keepalives_count',
            'tty',                                          // ignored
            'sslmode',
            'requiressl',                                   // deprecated in favor of 'sslmode'
            'sslcompression',
            'sslcert',
            'sslkey',
            'sslrootcert',
            'sslcrl',
            'requirepeer',
            'krbsrvname',
          //'gsslib',                                       // rejected by php_pgsql 9.4.1
            'service',
        ];
        $paramKeywords = \array_flip($paramKeywords);
        $connStr = '';

        foreach ($this->options as $key => $value) {
            $keyL = trim(strtolower($key));

            if (!isset($paramKeywords[$keyL])) continue;    // unknown keyword

            if (is_array($value)) {
                if ($keyL != 'options') continue;           // "options" is the only allowed keyword with nested settings

                // split regular connection options and session variables
                if (isset($value[''])) {
                    $this->options[$key] = $value[''];
                    unset($value['']);
                    $this->sessionVars = $value;
                    $value = $this->options[$key];          // the root value goes into the connection string
                }
                else {
                    unset($this->options[$key]);
                    $this->sessionVars = $value;
                    continue;                               // "options" has only session vars and no root value [""]
                }
            }

            if (!strlen($value)) {
                $value = "''";
            }
            else {
                $value = str_replace(['\\', "'"], ['\\\\', "\'"], $value);
                if (strContains($value, ' '))
                    $value = "'".$value."'";
            }
            $connStr .= $key.'='.$value.' ';
        }
        return trim($connStr);
    }


    /**
     * Return a textual description of the database connection options.
     *
     * @return string
     */
    protected function getConnectionDescription() {
        $options = $this->options;

        if (is_resource($this->hConnection)) {
            $host        = pg_host($this->hConnection);
            $port        = pg_port($this->hConnection);
            $db          = pg_dbname($this->hConnection);
            $path        = $this->getSchemaSearchPath();
            $description = $host.':'.$port.'/'.$db.' (schema search path: '.$path.')';
        }
        else {
            if      (isset($options['hostaddr'])) $host = $options['hostaddr'];
            else if (isset($options['host'    ])) $host = $options['host'    ];
            else                                  $host = '';

            if (isset($options['port'])) $port = ':'.$options['port'];
            else                         $port = '';

            if      (isset($options['dbname'])) $db = $options['dbname'];
            else if (isset($options['user'  ])) $db = $options['user'  ];
            else                                $db = '';

            $description = $host.$port.'/'.$db;
        }
        return $description;
    }


    /**
     * Return the database's current schema search path.
     *
<<<<<<< HEAD
     * @return string? - schema search path or NULL in case of errors
=======
     * @return ?string - schema search path or NULL in case of errors
>>>>>>> e73625e3
     */
    protected function getSchemaSearchPath() {
        $options = $this->options;
        $path = null;

        while ($this->hConnection) {
            $ex = null;
            try {
                $result = pg_query($this->hConnection, 'show search_path');
                $row    = pg_fetch_array($result, null, PGSQL_NUM);
                $path   = $row[0];

                if (strContains($path, '"$user"') && isset($options['user'])) {
                    $path = str_replace('"$user"', $options['user'], $path);
                }
                break;
            }
            catch (\Throwable $ex) {}

            if ($ex) {
                if (strContainsI($ex->getMessage(), 'current transaction is aborted, commands ignored until end of transaction block')) {
                    if ($this->transactionLevel > 0) {
                        $this->transactionLevel = 1;        // immediately skip nested transactions
                        $this->rollback();
                        continue;
                    }
                }
                throw $ex;
            }
        }
        return $path;
    }


    /**
     * Connect the adapter to the database.
     *
     * @return $this
     */
    public function connect() {
        if (!function_exists('\pg_connect')) throw new RuntimeException('Undefined function pg_connect() (pgsql extension is not available)');

        $connStr = $this->getConnectionString();
        $ex = null;

        try {
            error_clear_last();
            $this->hConnection = pg_connect($connStr, PGSQL_CONNECT_FORCE_NEW);
            if (!$this->hConnection) throw new DatabaseException(error_get_last()['message']);
        }
        catch (IRosasurferException $ex) {}
        catch (\Throwable           $ex) { $ex = new DatabaseException($ex->getMessage(), $ex->getCode(), $ex); }
        if ($ex) throw $ex->appendMessage('Cannot connect to PostgreSQL server with connection string: "'.$connStr.'"');

        $this->setConnectionOptions();
        return $this;
    }


    /**
     * Set the configured connection options.
     *
     * @return $this
     */
    protected function setConnectionOptions() {
        $options = $this->sessionVars;
        //$options['time_zone'] = date_default_timezone_get();      // synchronize connection timezone with PHP timezone

        foreach ($options as $option => $value) {
            if (strlen($value)) {
                $this->execute('set '.$option.' to '.$value);       // as is (no quoting)
            }
        }
        return $this;
    }


    /**
     * Disconnect the adapter from the database.
     *
     * @return $this
     */
    public function disconnect() {
        if ($this->isConnected()) {
            $tmp = $this->hConnection;
            $this->hConnection = null;
            pg_close($tmp);
        }
        return $this;

        // TODO: If there are open large object resources on the connection, do not close the connection before closing all
        //       large object resources.
        // @see  http://php.net/manual/en/function.pg-close.php
    }


    /**
     * Whether the adapter is currently connected to the database.
     *
     * @return bool
     */
    public function isConnected() {
        return is_resource($this->hConnection);
    }


    /**
     *
     */
    public function escapeIdentifier($name) {
        Assert::string($name);

        if (!$this->isConnected())
            $this->connect();

        if (strContains($name, '.')) {
            $names = explode('.', $name);

            foreach ($names as &$subname) {
                $subname = pg_escape_identifier($this->hConnection, $subname);
            }
            unset($subname);

            return join('.', $names);
        }
        return pg_escape_identifier($this->hConnection, $name);
    }


    /**
     *
     */
    public function escapeLiteral($value) {
        // bug or feature: pg_escape_literal(null) => '' quoted empty string instead of 'null'
        if ($value === null)  return 'null';
        Assert::scalar($value);

        if (is_bool ($value)) return $value ? 'true':'false';
        if (is_int  ($value)) return (string) $value;
        if (is_float($value)) return (string) $value;

        if (!$this->isConnected())
            $this->connect();

        $value = $this->fixUtf8Encoding($value);    // pg_query(): ERROR: invalid byte sequence for encoding "UTF8"

        return pg_escape_literal($this->hConnection, $value);
    }


    /**
     *
     */
    public function escapeString($value) {
        // bug or feature: pg_escape_string(null) => empty string instead of NULL
        if ($value === null)
            return null;
        Assert::string($value);

        if (!$this->isConnected())
            $this->connect();

        $value = $this->fixUtf8Encoding($value);    // pg_query(): ERROR: invalid byte sequence for encoding "UTF8"

        return pg_escape_string($this->hConnection, $value);
    }


    /**
     * Fix the encoding of a potentially non-UTF-8 encoded value.
     *
     * @param string $value - potentially non-UTF-8 encoded value
     *
     * @return string - UTF-8 encoded value
     *
     * @see https://www.drupal.org/node/434802
     */
    private function fixUtf8Encoding($value) {
        $encoding = mb_detect_encoding($value, null, true);
        if ($encoding!='ASCII' && $encoding!='UTF-8')
            $value = utf8_encode($value);
        return $value;
    }


    /**
     * Execute a SQL statement and return the result. This method should be used for SQL statements returning rows.
     *
     * @param  string $sql - SQL statement
     *
     * @return PostgresResult
     *
     * @throws DatabaseException on errors
     */
    public function query($sql) {
        $result = $this->executeRaw($sql);
        return new PostgresResult($this, $sql, $result, $this->lastAffectedRows());
    }


    /**
     * Execute a SQL statement and skip potential result set processing. This method should be used for SQL statements not
     * returning rows.
     *
     * @param  string $sql - SQL statement
     *
     * @return $this
     *
     * @throws DatabaseException on errors
     */
    public function execute($sql) {
        $result = $this->executeRaw($sql);
        if (is_resource($result))
            pg_free_result($result);
        return $this;
    }


    /**
     * Execute a SQL statement and return the internal driver's raw response.
     *
     * @param  string $sql - SQL statement
     *
     * @return resource - result handle
     *
     * @throws DatabaseException on errors
     */
    public function executeRaw($sql) {
        Assert::string($sql);
        if (!$this->isConnected())
            $this->connect();

        /** @var resource $result */
        $result = null;

        // execute statement
        $ex = null;
        try {
            $result = pg_query($this->hConnection, $sql);         // wraps multi-statement queries in a transaction
            if (!$result) throw new DatabaseException(pg_last_error($this->hConnection));
        }
        catch (IRosasurferException $ex) {}
        catch (\Throwable           $ex) { $ex = new DatabaseException($ex->getMessage(), $ex->getCode(), $ex); }
        if ($ex) throw $ex->appendMessage('Database: '.$this->getConnectionDescription().NL.'SQL: "'.$sql.'"');

        /** @var string $status */
        $status = pg_result_status($result, PGSQL_STATUS_STRING);

        // reset last_insert_id on INSERTs, afterwards it's resolved on request as it requires an extra SQL query
        if (strStartsWithI($status, 'INSERT ')) {
            $this->lastInsertId = null;
        }

        // track last_affected_rows
        $pattern = '/^(INSERT|UPDATE|DELETE)\b/i';
        if (preg_match($pattern, $status))
            $this->lastAffectedRows = pg_affected_rows($result);

        return $result;
    }


    /**
     * Start a new transaction. If there is already an active transaction only the transaction nesting level is increased.
     *
     * @return $this
     */
    public function begin() {
        if ($this->transactionLevel < 0) throw new RuntimeException('Negative transaction nesting level detected: '.$this->transactionLevel);

        if (!$this->transactionLevel)
            $this->execute('begin');

        $this->transactionLevel++;
        return $this;
    }


    /**
     * Commit a pending transaction.
     *
     * @return $this
     */
    public function commit() {
        if ($this->transactionLevel < 0) throw new RuntimeException('Negative transaction nesting level detected: '.$this->transactionLevel);

        if      (!$this->isConnected())    trigger_error('Not connected', E_USER_WARNING);
        else if (!$this->transactionLevel) trigger_error('No database transaction to commit', E_USER_WARNING);
        else {
            if ($this->transactionLevel == 1)
                $this->execute('commit');
            $this->transactionLevel--;
        }
        return $this;
    }


    /**
     * Roll back an active transaction. If a nested transaction is active only the transaction nesting level is decreased.
     * If only one (the outer most) transaction is active the transaction is rolled back.
     *
     * @return $this
     */
    public function rollback() {
        if ($this->transactionLevel < 0) throw new RuntimeException('Negative transaction nesting level detected: '.$this->transactionLevel);

        if (!$this->isConnected()) {
            trigger_error('Not connected', E_USER_WARNING);
        }
        else if (!$this->transactionLevel) {
            //trigger_error('No database transaction to roll back', E_USER_WARNING);
        }
        else {
            if ($this->transactionLevel == 1)
                $this->execute('rollback');
            $this->transactionLevel--;
        }
        return $this;
    }


    /**
     * Whether the connection currently is in a transaction.
     *
     * @return bool
     */
    public function isInTransaction() {
        if ($this->isConnected())
            return ($this->transactionLevel > 0);
        return false;
    }


    /**
     * Return the last ID generated for a SERIAL column by a SQL statement. The value is not reset between queries (see the
     * db README).
     *
     * @return int - last generated ID or 0 (zero) if no ID was generated yet in the current session
     *               -1 if the PostgreSQL version doesn't support this functionality
     *
     * @link   http://github.com/rosasurfer/ministruts/tree/master/src/db
     */
    public function lastInsertId() {
        if (!isset($this->lastInsertId)) {
            $version = $this->getVersionNumber();

            if ($version < 8001000) {              // 8.1
                $this->lastInsertId = -1;
            }
            else {
                $ex = null;
                try {
                    $this->lastInsertId = $this->query('select lastVal()')->fetchInt();
                }
                catch (\Throwable $ex) {}

                if ($ex) {
                    if (stripos($ex->getMessage(), 'ERROR:  lastval is not yet defined in this session') === false)
                        throw $ex;
                    $this->lastInsertId = 0;
                }
            }
        }
        return (int) $this->lastInsertId;
        /*
        @see  https://www.postgresql.org/docs/9.6/static/functions-sequence.html
        @see  http://stackoverflow.com/questions/6485778/php-postgres-get-last-insert-id/6488840
        @see  http://stackoverflow.com/questions/22530585/how-to-turn-off-multiple-statements-in-postgres
        @see  http://php.net/manual/en/function.pg-query-params.php
        @see  http://stackoverflow.com/questions/24182521/how-to-find-out-if-a-sequence-was-initialized-in-this-session
        @see  http://stackoverflow.com/questions/32991564/how-to-check-in-postgres-that-lastval-is-defined
        @see  http://stackoverflow.com/questions/55956/mysql-insert-id-alternative-for-postgresql
      */
    }


    /**
     * Return the number of rows affected by the last INSERT, UPDATE or DELETE statement. For UPDATE and DELETE statements
     * this is the number of matched rows. The value is not reset between queries (see the db README).
     *
     * @return int - last number of affected rows or 0 (zero) if no rows were affected yet in the current session
     *
     * @link   http://github.com/rosasurfer/ministruts/tree/master/src/db
     */
    public function lastAffectedRows() {
        return (int) $this->lastAffectedRows;
    }


    /**
     * Whether the DBMS's SQL dialect supports 'insert into ... returning ...' syntax.
     *
     * @return bool
     */
    public function supportsInsertReturn() {
        return true;
    }


    /**
     * Return the connector's internal connection object.
     *
     * @return resource - the internal connection handle
     */
    public function getInternalHandler() {
        if (!$this->isConnected())
            $this->connect();
        return $this->hConnection;
    }


    /**
     * Return the type of the DBMS the connector is used for.
     *
     * @return string
     */
    public function getType() {
        return $this->type;
    }


    /**
     * Return the version of the DBMS the connector is used for as a string.
     *
     * @return string - e.g. "9.1.23-rc"
     */
    public function getVersionString() {
        if ($this->versionString === null) {
            if (!$this->isConnected())
                $this->connect();
            $this->versionString = pg_version($this->hConnection)['server'];
        }
        return $this->versionString;
    }


    /**
     * Return the version ID of the DBMS the connector is used for as an integer.
     *
     * @return int - e.g. 9001023 for version string "9.1.23-rc"
     */
    public function getVersionNumber() {
        if ($this->versionNumber === null) {
            $version = $this->getVersionString();

            $match = null;
            if (!preg_match('/^(\d+)\.(\d+).(\d+)/', $version, $match))
                throw new \UnexpectedValueException('Unexpected version string "'.$version.'"');

            $major   = (int) $match[1];
            $minor   = (int) $match[2];
            $release = (int) $match[3];

            $this->versionNumber = $major*1000000 + $minor*1000 + $release;
        }
        return $this->versionNumber;
    }
}<|MERGE_RESOLUTION|>--- conflicted
+++ resolved
@@ -215,11 +215,7 @@
     /**
      * Return the database's current schema search path.
      *
-<<<<<<< HEAD
-     * @return string? - schema search path or NULL in case of errors
-=======
      * @return ?string - schema search path or NULL in case of errors
->>>>>>> e73625e3
      */
     protected function getSchemaSearchPath() {
         $options = $this->options;
