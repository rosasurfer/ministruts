<?php
namespace rosasurfer\util;

use rosasurfer\core\ObjectTrait;
use rosasurfer\core\assert\Assert;
use rosasurfer\core\di\DiAwareTrait;
use rosasurfer\core\error\ErrorHandler;


/**
 * Extended version of \DateTime.
 */
class DateTime extends \DateTime {

    use ObjectTrait, DiAwareTrait;


    /**
     * Return a human-readable version of the instance.
     *
     * @return string
     */
    public function __toString() {
        $value = '';
<<<<<<< HEAD

        try {
            $value = $this->format('l, d-M-Y H:i:s O (T)');     // Monday, 13-Mar-2017 13:19:59 +0200 (EET)
            Assert::string($value);                             // Ensure __toString() returns a string as otherwise...
        }                                                       // PHP will trigger a non-catchable fatal error.
        catch (\Throwable $ex) { ErrorHandler::handleToStringException($ex); }
        catch (\Exception $ex) { ErrorHandler::handleToStringException($ex); }

        return $value;
=======
        try {
            $value = $this->format('l, d-M-Y H:i:s O (T)');                     // Monday, 13-Mar-2017 13:19:59 +0200 (EET)
            Assert::string($value);
        }                                                                       // Ensure __toString() doesn't throw an exception as otherwise
        catch (\Throwable $ex) { ErrorHandler::handleToStringException($ex); }  // PHP < 7.4 will trigger a non-catchable fatal error.
        return $value;                                                          // @see  https://bugs.php.net/bug.php?id=53648
>>>>>>> e73625e3
    }
}<|MERGE_RESOLUTION|>--- conflicted
+++ resolved
@@ -22,23 +22,11 @@
      */
     public function __toString() {
         $value = '';
-<<<<<<< HEAD
-
-        try {
-            $value = $this->format('l, d-M-Y H:i:s O (T)');     // Monday, 13-Mar-2017 13:19:59 +0200 (EET)
-            Assert::string($value);                             // Ensure __toString() returns a string as otherwise...
-        }                                                       // PHP will trigger a non-catchable fatal error.
-        catch (\Throwable $ex) { ErrorHandler::handleToStringException($ex); }
-        catch (\Exception $ex) { ErrorHandler::handleToStringException($ex); }
-
-        return $value;
-=======
         try {
             $value = $this->format('l, d-M-Y H:i:s O (T)');                     // Monday, 13-Mar-2017 13:19:59 +0200 (EET)
             Assert::string($value);
         }                                                                       // Ensure __toString() doesn't throw an exception as otherwise
         catch (\Throwable $ex) { ErrorHandler::handleToStringException($ex); }  // PHP < 7.4 will trigger a non-catchable fatal error.
         return $value;                                                          // @see  https://bugs.php.net/bug.php?id=53648
->>>>>>> e73625e3
     }
 }