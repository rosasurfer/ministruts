--- conflicted
+++ resolved
@@ -1284,29 +1284,6 @@
 
 
 /**
-<<<<<<< HEAD
- * Check whether a directory exists. If not try to create it. Check further if write permission is granted.
- *
- * @param  string $path            - same as mkdir(): directory name
- * @param  int    $mode [optional] - same as mkdir(): permission mode to set if the directory is created<br>
- *                                                    (default: 0775 = rwxrwxr-x)
- * @deprecated
- */
-function mkDirWritable($path, $mode = 0775) {
-    if (!is_string($path))                            throw new IllegalTypeException('Illegal type of parameter $path: '.gettype($path));
-    if ($mode!==null && !is_int($mode))               throw new IllegalTypeException('Illegal type of parameter $mode: '.gettype($mode));
-
-    clearstatcache($clearRealPathCache=true, $path);
-
-    if (is_file($path))                               throw new IOException('Cannot write to directory "'.$path.'" (is a file)');
-    if (!is_dir($path) && !mkdir($path, $mode, true)) throw new IOException('Cannot create directory "'.$path.'"');
-    if (!is_writable($path))                          throw new IOException('Cannot write to directory "'.$path.'"');
-}
-
-
-/**
-=======
->>>>>>> 9e607181
  * Whether a directory is considered empty.
  *
  * (a directory with just '.svn' or '.git' is empty)
