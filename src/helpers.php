<?php
/**
 * Helper functions and constants
 */
namespace rosasurfer;

use rosasurfer\console\docopt\DocoptParser;
use rosasurfer\console\docopt\DocoptResult;
use rosasurfer\core\assert\Assert;
use rosasurfer\core\di\proxy\Request;
use rosasurfer\core\exception\InvalidValueException;
use rosasurfer\core\exception\RuntimeException;
use rosasurfer\core\lock\Lock;
<<<<<<< HEAD
use rosasurfer\di\proxy\Request;
=======
>>>>>>> e73625e3
use rosasurfer\ministruts\ActionMapping;
use rosasurfer\ministruts\Module;
use rosasurfer\ministruts\url\Url;
use rosasurfer\ministruts\url\VersionedUrl;
use rosasurfer\util\Validator;


// Whether we run on a command line interface, on localhost and/or on Windows.
define('rosasurfer\_CLI',        defined('\STDIN') && is_resource(\STDIN));
define('rosasurfer\_LOCALHOST',  !_CLI && in_array($_SERVER['REMOTE_ADDR'], ['127.0.0.1', $_SERVER['SERVER_ADDR']]));
define('rosasurfer\_MACOS',      strtoupper(PHP_OS) == 'DARWIN');
define('rosasurfer\_WINDOWS',    defined('\PHP_WINDOWS_VERSION_BUILD'));
define('rosasurfer\_NUL_DEVICE', _WINDOWS ? 'nul' : '/dev/null');

/** @var bool    - whether we run on a command line interface */
const CLI        = _CLI;
/** @var bool    - whether we run on a webserver's localhost */
const LOCALHOST  = _LOCALHOST;
/** @var bool    - whether we run on MacOS */                       // constant declarations improve IDE code completion
const MACOS      = _MACOS;
/** @var bool    - whether we run on Windows */
const WINDOWS    = _WINDOWS;
/** @var string  - the system's NUL device name */
const NUL_DEVICE = _NUL_DEVICE;

// custom log level
const L_DEBUG           =  1;
const L_INFO            =  2;
const L_NOTICE          =  4;
const L_WARN            =  8;
const L_ERROR           = 16;
const L_FATAL           = 32;

// log destinations for the built-in function error_log()
const ERROR_LOG_DEFAULT =  0;                                       // message is sent to syslog, a file or the SAPI logger, depending on php.ini setting "error_log" (default)
const ERROR_LOG_MAIL    =  1;                                       // message is sent by e-mail
const ERROR_LOG_DEBUG   =  2;                                       // message is sent through the PHP debugging connection (no longer available)
const ERROR_LOG_FILE    =  3;                                       // message is appended to the file in parameter 'destination'
const ERROR_LOG_SAPI    =  4;                                       // message is sent directly to the SAPI logger (e.g. Apache or STDERR)

// time periods
const SECOND            =   1;           const SECONDS = SECOND;
const MINUTE            =  60 * SECONDS; const MINUTES = MINUTE;
const HOUR              =  60 * MINUTES; const HOURS   = HOUR;
const DAY               =  24 * HOURS;   const DAYS    = DAY;
const WEEK              =   7 * DAYS;    const WEEKS   = WEEK;
const MONTH             =  31 * DAYS;    const MONTHS  = MONTH;     // fuzzy but garantied to cover any month
const YEAR              = 366 * DAYS;    const YEARS   = YEAR;      // fuzzy but garantied to cover any year

// weekdays
const SUNDAY            = 0;
const MONDAY            = 1;
const TUESDAY           = 2;
const WEDNESDAY         = 3;
const THURSDAY          = 4;
const FRIDAY            = 5;
const SATURDAY          = 6;

// byte sizes
const KB                = 1024;
const MB                = 1024 << 10;
const GB                = 1024 << 20;

// array indexing types
const ARRAY_ASSOC       = 1;
const ARRAY_NUM         = 2;
const ARRAY_BOTH        = 3;

// class member access levels
const ACCESS_PUBLIC     = 1;
const ACCESS_PROTECTED  = 2;
const ACCESS_PRIVATE    = 4;
const ACCESS_ALL        = ACCESS_PUBLIC | ACCESS_PROTECTED | ACCESS_PRIVATE;

// miscellaneous
const NL                = "\n";                                     // - ctrl --- hex --- dec ----
const EOL_MAC           = "\r";                                     //   CR       0D      13
const EOL_NETSCAPE      = "\r\r\n";                                 //   CRCRLF   0D0D0A  13,13,10
const EOL_UNIX          = "\n";                                     //   LF       0A      10
const EOL_WINDOWS       = "\r\n";                                   //   CRLF     0D0A    13,10

// global definitions
!defined('PHP_INT_MIN') && define('PHP_INT_MIN', ~PHP_INT_MAX);     // built-in since PHP 7.0

// php.ini access level
define('INI_ONLY',       0         );                               // undefined access level
define('PHP_INI_ONLY',   INI_ONLY  );       // 0    no flag         // entry can be set in php.ini only
define('PHP_INI_USER',   INI_USER  );       // 1    flag            // entry can be set in scripts and in .user.ini
define('PHP_INI_PERDIR', INI_PERDIR);       // 2    flag            // entry can be set in php.ini, httpd.conf, .htaccess and in .user.ini
define('PHP_INI_SYSTEM', INI_SYSTEM);       // 4    flag            // entry can be set in php.ini and in httpd.conf
define('PHP_INI_ALL',    INI_ALL   );       // 7    flag            // entry can be set anywhere


/**
 * Filters elements of an array-like variable using a callback function. Iterates over each value in the array passing it to
 * the callback function. If the function returns TRUE, the current value from the array is returned as part of the resulting
 * array. Array keys are preserved.
 *
 * Complement of PHP's <tt>array_filter()</tt> function adding support for {@link \Traversable} parameters.
 *
 * @param  array|\Traversable $input
 * @param  callable           $callback [optional]
 * @param  int                $flags    [optional]
 *
 * @return array
 */
function array_filter($input, $callback=null, $flags=0) {
    $args = func_get_args();
<<<<<<< HEAD
    if ($input instanceof \Traversable) {
        $args[0] = iterator_to_array($input, true);
    }
=======
    if ($input instanceof \Traversable)
        $args[0] = iterator_to_array($input, true);
>>>>>>> e73625e3
    return \array_filter(...$args);
}


/**
 * Whether the given index exists in an array-like variable.
 *
 * Complement of PHP's <tt>array_key_exists()</tt> function adding support for {@link \ArrayAccess} parameters.
 *
 * @param  mixed              $key
 * @param  array|\ArrayAccess $array
 *
 * @return bool
 */
function array_key_exists($key, $array) {
    if ($array instanceof \ArrayAccess)
        return $array->offsetExists($key);
    return \array_key_exists($key, $array);
}


/**
 * Alias of {@link rosasurfer\array_key_exists()}.
 *
 * Whether the given index exists in an array-like variable.
 *
 * Complement of PHP's <tt>key_exists()</tt> function adding support for {@link \ArrayAccess} parameters.
 *
 * @param  mixed              $key
 * @param  array|\ArrayAccess $array
 *
 * @return bool
 */
function key_exists($key, $array) {
    return array_key_exists($key, $array);
}


/**
 * Return all or a subset of the keys of an array-like variable.
 *
 * Complement of PHP's <tt>array_keys()</tt> function adding support for {@link \Traversable} parameters.
 *
 * @param  array|\Traversable $array
 * @param  mixed              $search [optional]
 * @param  bool               $strict [optional]
 *
 * @return array
 */
function array_keys($array, $search=null, $strict=false) {
    $args = func_get_args();
    if ($array instanceof \Traversable) {
        $args[0] = iterator_to_array($array, true);
    }
    return \array_keys(...$args);
}


/**
 * Merges the elements of one or more array-like variables together so that the values of one are appended to the end of the
 * previous one. Values with the same string keys will overwrite the previous one. Numeric keys will be renumbered and values
 * with the same numeric keys will not overwrite the previous one.
 *
 * Complement of PHP's <tt>array_merge()</tt> function adding support for {@link \Traversable} parameters.
 *
 * @param  array|\Traversable           $array1
 * @param  array<array|\Traversable> ...$arrays
 *
 * @return array
 */
function array_merge($array1, ...$arrays) {
    $args = func_get_args();
    foreach ($args as $key => $arg) {
<<<<<<< HEAD
        if ($arg instanceof \Traversable) {
            $args[$key] = iterator_to_array($arg, true);
        }
=======
        if ($arg instanceof \Traversable)
            $args[$key] = iterator_to_array($arg, true);
>>>>>>> e73625e3
    }
    return \array_merge(...$args);
}


/**
 * Checks if a value exists in an array-like variable.
 *
 * Complement of PHP's <tt>in_array()</tt> function adding support for {@link \Traversable} parameters.
 *
 * @param  mixed              $needle
 * @param  array|\Traversable $haystack
 * @param  bool               $strict [optional]
 *
 * @return bool
 */
function in_array($needle, $haystack, $strict = false) {
<<<<<<< HEAD
    if ($haystack instanceof \Traversable) {
        $haystack = iterator_to_array($haystack, false);
    }
=======
    if ($haystack instanceof \Traversable)
        $haystack = iterator_to_array($haystack, false);
>>>>>>> e73625e3
    return \in_array($needle, $haystack, $strict);
}


/**
 * Return the first element of an array-like variable without affecting the internal array pointer.
 *
 * @param  array|\Traversable $values
 *
 * @return mixed - the first element or NULL if the array-like variable is empty
 */
function first($values) {
    if ($values instanceof \Traversable) {
        $values = iterator_to_array($values, false);
    }
    return $values ? reset($values) : null;
}


/**
 * Return the first key of an array-like variable without affecting the internal array pointer.
 *
 * @param  array|\Traversable $values
 *
 * @return mixed - the first key or NULL if the array-like variable is empty
 */
function firstKey($values) {
    if ($values instanceof \Traversable) {
        $values = iterator_to_array($values);
<<<<<<< HEAD

    if (!$values)
        return null;
=======
    }
    if (!$values) return null;
>>>>>>> e73625e3
    reset($values);
    return key($values);
}


/**
 * Return the last element of an array-like variable without affecting the internal array pointer.
 *
 * @param  array|\Traversable $values
 *
 * @return mixed - the last element or NULL if the array-like variable is empty
 */
function last($values) {
    if ($values instanceof \Traversable) {
        $values = iterator_to_array($values, false);
<<<<<<< HEAD
    }
    else {
        Assert::isArray($values);
=======
>>>>>>> e73625e3
    }
    return $values ? end($values) : null;
}


/**
 * Return the last key of an array-like variable without affecting the internal array pointer.
 *
 * @param  array|\Traversable $values
 *
 * @return mixed - the last key or NULL if the array-like variable is empty
 */
function lastKey($values) {
    if ($values instanceof \Traversable) {
        $values = iterator_to_array($values);
    }
    else Assert::isArray($values);

    if (!$values)
        return null;
    end($values);
    return key($values);
}


/**
 * Convert a value to a boolean and return the human-readable string "true" or "false".
 *
 * @param  mixed $value - value interpreted as a boolean
 *
 * @return string
 */
function boolToStr($value) {
    if (is_string($value)) {
        $value = trim(strtolower($value));
        switch ($value) {
            case 'true' :
            case 'on'   :
            case 'yes'  : return 'true';

            case 'false':
            case 'off'  :
            case 'no'   : return 'false';
        }
    }
    return $value ? 'true':'false';
}


/**
<<<<<<< HEAD
 * Dumps a variable to the standard output device or into a string.
 *
 * @param  mixed $var                     - variable
 * @param  bool  $return       [optional] - TRUE,  if the variable is to be dumped into a string <br>
 *                                          FALSE, if the variable is to be dumped to the standard output device (default)
 * @param  bool  $flushBuffers [optional] - whether to flush output buffers on output (default: TRUE)
 *
 * @return string? - string if the result is to be returned, NULL otherwise
 */
function dump($var, $return=false, $flushBuffers=true) {
    if ($return) ob_start();
    var_dump($var);
    if ($return) return ob_get_clean();

    if ($flushBuffers)
        ob_get_level() && ob_flush();
    return null;
}


/**
 * Functional replacement for <tt>"echo($var)"</tt> which is a language construct and can't be used as a regular function.
 *
 * @param  mixed $var
 * @param  bool  $flushBuffers [optional] - whether to flush output buffers (default: TRUE)
 */
function echof($var, $flushBuffers = true) {
    echo $var;
    if ($flushBuffers)
        ob_get_level() && ob_flush();
}


/**
 * Alias of printPretty($var, false, $flushBuffers)
 *
 * Prints a variable in a pretty way. Output always ends with a line feed.
 *
 * @param  mixed $var
 * @param  bool  $flushBuffers [optional] - whether to flush output buffers (default: TRUE)
 *
 * @see    printPretty()
 */
function echoPre($var, $flushBuffers = true) {
    printPretty($var, false, $flushBuffers);
}


/**
=======
>>>>>>> e73625e3
 * Print a message to STDOUT.
 *
 * @param  string $message
 */
function stdout($message) {
    Assert::string($message);

    $hStream = CLI ? \STDOUT : fopen('php://stdout', 'a');
    fwrite($hStream, $message);
    if (!CLI) fclose($hStream);
}


/**
 * Print a message to STDERR.
 *
 * @param  string $message
 */
function stderr($message) {
    Assert::string($message);

    $hStream = CLI ? \STDERR : fopen('php://stderr', 'a');
    fwrite($hStream, $message);
    if (!CLI) fclose($hStream);
}


/**
 * Send an "X-Debug-???" header with a message. Each sent header name will end with a different and increasing number.
 *
 * @param  mixed $message
 */
function debugHeader($message) {
    if (CLI) return;

    if (!is_string($message)) {
        if (is_array($message)) $message = print_r($message, true);
        else                    $message = (string) $message;
    }

    static $i = 0;
    header('X-Debug-'.++$i.': '.str_replace(["\r", "\n"], ['\r', '\n'], $message));
}


/**
 * Dumps a variable to the screen or into a string.
 *
 * @param  mixed $var                     - variable
 * @param  bool  $return       [optional] - TRUE,  if the variable is to be dumped into a string <br>
 *                                          FALSE, if the variable is to be dumped to the standard output device (default)
 * @param  bool  $flushBuffers [optional] - whether to flush output buffers on output (default: TRUE)
 *
<<<<<<< HEAD
 * @return string? - string if the result is to be returned, NULL otherwise
=======
 * @return ?string - string if the result is to be returned, NULL otherwise
 */
function dump($var, $return=false, $flushBuffers=true) {
    if ($return) ob_start();
    var_dump($var);
    if ($return) return ob_get_clean();

    $flushBuffers && ob_get_level() && ob_flush();
    return null;
}


/**
 * Alias of print_p($var, false, $flushBuffers)
 *
 * Outputs a variable in a formatted and pretty way. Output always ends with a line feed.
 *
 * @param  mixed $var
 * @param  bool  $flushBuffers [optional] - whether to flush output buffers (default: yes)
>>>>>>> e73625e3
 *
 * @return bool - always TRUE
 */
function echof($var, $flushBuffers = true) {
    print_p($var, false, $flushBuffers);
    return true;
}


/**
 * Prints a variable in a pretty way. Output always ends with a line feed.
 *
 * @param  mixed $var                     - variable
 * @param  bool  $return       [optional] - TRUE,  if the result is to be returned as a string <br>
 *                                          FALSE, if the result is to be printed to the screen (default)
 * @param  bool  $flushBuffers [optional] - whether to flush output buffers on output (default: TRUE)
 *
<<<<<<< HEAD
 * @return string? - string if the result is to be returned, NULL otherwise
=======
 * @return ?string - string if the result is to be returned, NULL otherwise
>>>>>>> e73625e3
 */
function print_p($var, $return=false, $flushBuffers=true) {
    if (is_object($var) && method_exists($var, '__toString') && !$var instanceof \SimpleXMLElement) {
        $str = (string) $var;
    }
    elseif (is_object($var) || is_array($var)) {
        $str = print_r($var, true);
    }
    elseif ($var === null) {
        $str = '(null)';                            // analogous to typeof(null) = 'NULL'
    }
    elseif (is_bool($var)) {
        $str = ($var ? 'true':'false').' (bool)';
    }
    else {
        $str = (string) $var;
    }

    if (!CLI) {
        $str = '<div align="left"
                     style="display:initial; visibility:initial; clear:both;
                     position:relative; z-index:4294967295; top:initial; left:initial;
                     float:left; width:initial; height:initial;
                     margin:0; padding:0; border-width:0;
                     color:inherit; background-color:inherit">
                    <pre style="width:initial; height:initial; margin:0; padding:0; border-width:0;
                                color:inherit; background-color:inherit; white-space:pre; line-height:12px;
                                font:normal normal 12px/normal \'Courier New\',courier,serif">'.hsc($str).'</pre>
                </div>';
    }
    if (!strEndsWith($str, NL))
        $str .= NL;

    if ($return)
        return $str;

    echo $str;
    $flushBuffers && ob_get_level() && ob_flush();
    return null;
}


/**
 * Format a byte value.
 *
 * @param  int|float|string $value               - byte value
 * @param  int              $decimals [optional] - number of decimal digits (default: 1)
 *
 * @return string - formatted byte value
 */
function prettyBytes($value, $decimals = 1) {
    if (!is_int($value)) {
        if (is_string($value)) {
            if (!strIsNumeric($value)) throw new InvalidValueException('Invalid parameter $value: "'.$value.'" (non-numeric)');
            $value = (float) $value;
        }
        else Assert::float($value, '$value');

        if ($value < PHP_INT_MIN) throw new InvalidValueException('Invalid parameter $value: '.$value.' (out of range)');
        if ($value > PHP_INT_MAX) throw new InvalidValueException('Invalid parameter $value: '.$value.' (out of range)');
        $value = (int) round($value);
    }
    Assert::int($decimals, '$decimals');

    if ($value < 1024)
        return (string) $value;

    $unit = '';
    foreach (['K', 'M', 'G', 'T', 'P', 'E', 'Z', 'Y'] as $unit) {
        $value /= 1024;
        if ($value < 1024)
            break;
    }

    return sprintf('%.'.$decimals.'f%s', $value, $unit);
}


/**
 * Convert a byte value to an integer supporting "php.ini" shorthand notation ("K", "M", "G").
 *
 * @param  string|int $value - byte value
 *
 * @return int - converted byte value
 */
function php_byte_value($value) {
    if (is_int($value)) return $value;
    Assert::string($value);
    if (!strlen($value)) return 0;

    $match = null;
    if (!preg_match('/^([+-]?[0-9]+)([KMG]?)$/i', $value, $match)) {
        throw new InvalidValueException('Invalid parameter $value: "'.$value.'" (not a PHP byte value)');
    }

    $iValue = (int)$match[1];

    switch (strtoupper($match[2])) {
        case 'K': $iValue <<= 10; break;    // 1024
        case 'M': $iValue <<= 20; break;    // 1024 * 1024
        case 'G': $iValue <<= 30; break;    // 1024 * 1024 * 1024
    }
    return $iValue;
}


/**
 * Inline replacement for number_format() removing the default parameter violation.
 *
 * @param  float  $number
 * @param  int    $decimals           [optional] - default: 0
 * @param  string $decimalSeparator   [optional] - default: dot "."
 * @param  string $thousandsSeparator [optional] - default: comma ","
 *
 * @return string - formatted number
 */
function numf($number, $decimals=0, $decimalSeparator='.', $thousandsSeparator=',') {
    return number_format($number, $decimals, $decimalSeparator, $thousandsSeparator);
}


/**
 * Return the value of a "php.ini" option as a boolean.
 *
 * NOTE: Don't use ini_get() to read boolean "php.ini" values as it will return the plain string as passed to ini_set().
 *
 * @param  string $option            - option name
 * @param  bool   $strict [optional] - whether to enable strict checking of the found value:
 *                                     TRUE:  invalid values cause a runtime exception (default)
 *                                     FALSE: invalid values are converted to a boolean
 *
<<<<<<< HEAD
 * @return bool? - boolean value or NULL if the setting doesn't exist
=======
 * @return ?bool - boolean value or NULL if the setting doesn't exist
>>>>>>> e73625e3
 */
function ini_get_bool($option, $strict = true) {
    $value = ini_get($option);

    if ($value === false) return null;      // setting doesn't exist
    if ($value === '')    return false;     // setting is NULL (unset)

    switch (strtolower($value)) {
        case '1'    :
        case 'on'   :
        case 'true' :
        case 'yes'  : return true;

        case '0'    :
        case 'off'  :
        case 'false':
        case 'no'   :
        case 'none' : return false;
    }
    if ($strict) throw new InvalidValueException('Invalid "php.ini" setting for type boolean: "'.$option.'" = "'.$value.'"');

    return (bool)(int)$value;
}


/**
 * Return the value of a "php.ini" option as an integer.
 *
 * NOTE: Don't use ini_get() to read "php.ini" integer values as it will return the plain string as passed to ini_set().
 *
 * @param  string $option            - option name
 * @param  bool   $strict [optional] - whether to enable strict checking of the found value:
 *                                     TRUE:  invalid values cause a runtime exception (default)
 *                                     FALSE: invalid values are converted to an integer
 *
<<<<<<< HEAD
 * @return int? - integer value or NULL if the setting doesn't exist
=======
 * @return ?int - integer value or NULL if the setting doesn't exist
>>>>>>> e73625e3
 */
function ini_get_int($option, $strict = true) {
    $value = ini_get($option);

    if ($value === false) return null;      // setting doesn't exist
    if ($value === '')    return 0;         // setting is NULL (unset)

    $iValue = (int)$value;

    if ($strict && $value!==(string)$iValue)
        throw new InvalidValueException('Invalid "php.ini" setting for type integer: "'.$option.'" = "'.$value.'"');

    return $iValue;
}


/**
 * Return the value of a "php.ini" option as a byte value supporting PHP shorthand notation ("K", "M", "G").
 *
 * NOTE: Don't use ini_get() to read "php.ini" byte values as it will return the plain string as passed to ini_set().
 *
 * @param  string $option            - option name
 * @param  bool   $strict [optional] - whether to enable strict checking of the found value:
 *                                     TRUE:  invalid values cause a runtime exception (default)
 *                                     FALSE: invalid values are converted to an integer
 *
<<<<<<< HEAD
 * @return int? - integer value or NULL if the setting doesn't exist
=======
 * @return ?int - integer value or NULL if the setting doesn't exist
>>>>>>> e73625e3
 */
function ini_get_bytes($option, $strict = true) {
    $value = ini_get($option);

    if ($value === false) return null;      // setting doesn't exist
    if ($value === '')    return 0;         // setting is NULL (unset)

    $result = 0;
    try {
        $result = php_byte_value($value);
    }
    catch (InvalidValueException $ex) {
        if ($strict) throw new InvalidValueException('Invalid "php.ini" setting for PHP byte value: "'.$option.'" = "'.$value.'"', 0, $ex);
        $result = (int)$value;
    }
    return $result;
}


/**
 * Convert special characters to HTML entities.
 *
 * Inline replacement and shortcut for htmlspecialchars() using different default flags.
 *
 * @param  string $string
 * @param  int    $flags        [optional] - default: ENT_QUOTES|ENT_SUBSTITUTE|ENT_HTML5
 * @param  string $encoding     [optional] - default: 'UTF-8'
 * @param  bool   $doubleEncode [optional] - default: TRUE
 *
 * @return string - converted string
 *
 * @see   \htmlspecialchars()
 */
function hsc($string, $flags=null, $encoding=null, $doubleEncode=true) {
    if ($flags    === null) $flags = ENT_QUOTES|ENT_SUBSTITUTE|ENT_HTML5;
    if ($encoding === null) $encoding = 'UTF-8';

    return htmlspecialchars($string, $flags, $encoding, $doubleEncode);
}


/**
 * Whether the byte order of the machine we are running on is "little endian".
 *
 * @return bool
 */
function isLittleEndian() {
    return (pack('S', 1) == "\x01\x00");
}


/**
 * Whether the specified path is relative or absolute, according to the current operating system.
 *
 * @param  string $path
 *
 * @return bool
 */
function isRelativePath($path) {
    Assert::string($path);

    if (WINDOWS)
        return !preg_match('/^[a-z]:/i', $path);

    if (strlen($path) && $path[0]=='/')
        return false;

    return true;                // an empty string cannot be considered absolute, so it's interpreted as relative
}


/**
 * Decode a JSON value. Wrapper for the built-in method <tt>json_encode()</tt> with improved error handling.
 *
 * @param  mixed $value
 * @param  int   $options [optional] - default: 0
 * @param  int   $depth   [optional] - default: 512
 *
 * @return string - encoded value
 *
 * Note: Since version 7.3 PHP supports the flag JSON_THROW_ON_ERROR to change the default behavior on errors.
 *       No need for additional helpers anymore.
 *
 * @see  https://github.com/alexeyshockov/php-json-wrapper
 */
function json_encode($value, $options=0, $depth=512) {
    $result = \json_encode(...func_get_args());
    if (json_last_error()) throw new InvalidArgumentException('Cannot convert value "'.$value.'" to JSON ('.json_last_error_msg().')', json_last_error());
    return $result;
}


/**
 * Decode a JSON value. Wrapper for the built-in method <tt>json_decode()</tt> with improved error handling.
 *
 * @param  string $value
 * @param  bool   $assoc   [optional] - default: FALSE
 * @param  int    $depth   [optional] - default: 512
 * @param  int    $options [optional] - default: 0
 *
 * @return mixed - decoded value
 *
 * Note: Since version 7.3 PHP supports the flag JSON_THROW_ON_ERROR to change the default behavior on errors.
 *       No need for additional helpers anymore.
 *
 * @see  https://github.com/alexeyshockov/php-json-wrapper
 */
function json_decode($value, $assoc=false, $depth=512, $options=0) {
    Assert::string($value);
    $result = \json_decode(...func_get_args());
    if (json_last_error()) throw new InvalidArgumentException('Invalid JSON value in "'.$value.'" ('.json_last_error_msg().')', json_last_error());
    return $result;
}


/**
 * Functional replacement for ($stringA === $stringB).
 *
 * @param  string $stringA
 * @param  string $stringB
 * @param  bool   $ignoreCase [optional] - default: no
 *
 * @return bool
 */
function strCompare($stringA, $stringB, $ignoreCase = false) {
    Assert::nullOrString($stringA, '$stringA');
    Assert::nullOrString($stringB, '$stringB');

    if ($ignoreCase) {
        if ($stringA===null || $stringB===null)
            return ($stringA === $stringB);
        return (strtolower($stringA) === strtolower($stringB));
    }
    return ($stringA === $stringB);
}


/**
 * Functional replacement for ($stringA === $stringB) ignoring upper/lower case differences.
 *
 * @param  string $stringA
 * @param  string $stringB
 *
 * @return bool
 */
function strCompareI($stringA, $stringB) {
    return strCompare($stringA, $stringB, true);
}


/**
 * Whether a string contains a substring.
 *
 * @param  string $haystack
 * @param  string $needle
 * @param  bool   $ignoreCase [optional] - default: no
 *
 * @return bool
 */
function strContains($haystack, $needle, $ignoreCase = false) {
    Assert::nullOrString($haystack, '$haystack');
    Assert::string      ($needle,   '$needle');

    $haystackLen = strlen($haystack);
    $needleLen   = strlen($needle);

    if (!$haystackLen || !$needleLen)
        return false;

    if ($ignoreCase)
        return (stripos($haystack, $needle) !== false);
    return (strpos($haystack, $needle) !== false);
}


/**
 * Whether a string contains a substring ignoring upper/lower case differences.
 *
 * @param  string $haystack
 * @param  string $needle
 *
 * @return bool
 */
function strContainsI($haystack, $needle) {
    return strContains($haystack, $needle, true);
}


/**
 * Whether a string starts with a substring. If multiple prefixes are specified whether the string starts with one of them.
 *
 * @param  string          $string
 * @param  string|string[] $prefix                - one or more prefixes
 * @param  bool            $ignoreCase [optional] - default: no
 *
 * @return bool
 */
function strStartsWith($string, $prefix, $ignoreCase = false) {
    if (is_array($prefix)) {
        foreach ($prefix as $p) {
            if (strStartsWith($string, $p, $ignoreCase)) return true;
        }
        return false;
    }

    Assert::nullOrString($string, '$string');
    Assert::string      ($prefix, '$prefix');

    $stringLen = strlen($string);
    $prefixLen = strlen($prefix);

    if (!$stringLen || !$prefixLen)
        return false;

    if ($ignoreCase)
        return (stripos($string, $prefix) === 0);
    return (strpos($string, $prefix) === 0);
}


/**
 * Whether a string starts with a substring ignoring upper/lower case differences. If multiple prefixes are specified
 * whether the string starts with one of them.
 *
 * @param  string          $string
 * @param  string|string[] $prefix - one or more prefixes
 *
 * @return bool
 */
function strStartsWithI($string, $prefix) {
    return strStartsWith($string, $prefix, true);
}


/**
 * Whether a string ends with a substring. If multiple suffixes are specified whether the string ends with one of them.
 *
 * @param  string          $string
 * @param  string|string[] $suffix                - one or more suffixes
 * @param  bool            $ignoreCase [optional] - default: no
 *
 * @return bool
 */
function strEndsWith($string, $suffix, $ignoreCase = false) {
    if (is_array($suffix)) {
        foreach ($suffix as $s) {
            if (strEndsWith($string, $s, $ignoreCase)) return true;
        }
        return false;
    }
    Assert::nullOrString($string, '$string');
    Assert::string      ($suffix, '$suffix');

    $stringLen = strlen($string);
    $suffixLen = strlen($suffix);

    if (!$stringLen || !$suffixLen)
        return false;

    if ($ignoreCase)
        return (($stringLen-$suffixLen) === strripos($string, $suffix));
    return (($stringLen-$suffixLen) === strrpos($string, $suffix));
}


/**
 * Whether a string ends with a substring ignoring upper/lower case differences. If multiple suffixes are specified whether
 * the string ends with one of them.
 *
 * @param  string          $string
 * @param  string|string[] $suffix - one or more suffixes
 *
 * @return bool
 */
function strEndsWithI($string, $suffix) {
    return strEndsWith($string, $suffix, true);
}


/**
 * Return a left part of a string.
 *
 * @param  string $string - initial string
 * @param  int    $length - greater than/equal to zero: length of the returned substring<br>
 *                          lower than zero:            all except the specified number of right characters
 *
 * @return string - substring
 *
 * @example
 * <pre>
 *  strLeft('abcde',  2) => 'ab'
 *  strLeft('abcde', -1) => 'abcd'
 * </pre>
 */
function strLeft($string, $length) {
    Assert::string($string, '$string');
    Assert::int   ($length, '$length');

    return substr($string, 0, $length);
}


/**
 * Return the left part of a string up to the specified occurrence of a limiting substring.
 *
 * @param  string $string                    - initial string
 * @param  string $limiter                   - limiting substring (one or more characters)
 * @param  int    $count          [optional] - positive: the specified occurrence of the limiting substring from the start
 *                                                       of the string<br>
 *                                             negative: the specified occurrence of the limiting substring from the end of
 *                                                       the string<br>
 *                                             zero:     an empty string is returned<br>
 *                                             (default: 1 = the first occurrence)
 * @param  bool   $includeLimiter [optional] - whether to include the limiting substring in the returned result
 *                                             (default: FALSE)
 * @param  string $onNotFound     [optional] - string to return if the specified occurrence of the limiter is not found
 *                                             (default: the initial string)
 *
 *  strLeftTo('abccc', 'c', -99) => 'abccc'   // specified number of occurrences doesn't exist
 *
 * @example
 * <pre>
 *  strLeftTo('abcde', 'd')      => 'abc'
 *  strLeftTo('abcde', 'x')      => 'abcde'   // limiter not found
 *  strLeftTo('abccc', 'c',   3) => 'abcc'
 *  strLeftTo('abccc', 'c',  -3) => 'ab'
 *  strLeftTo('abccc', 'c', -99) => 'abccc'   // number of occurrences doesn't exist
 * </pre>
 */
function strLeftTo($string, $limiter, $count=1, $includeLimiter=false, $onNotFound='') {
    Assert::string($string,         '$string');
    Assert::string($limiter,        '$limiter');
    Assert::int   ($count,          '$count');
    Assert::bool  ($includeLimiter, '$includeLimiter');
    if (!strlen($limiter)) throw new InvalidValueException('Invalid limiting substring: "" (empty)');

    if ($count > 0) {
        $pos = -1;
        while ($count) {
            $offset = $pos + 1;
            $pos = strpos($string, $limiter, $offset);
            if ($pos === false)                                      // not found
                return func_num_args() > 4 ? $onNotFound : $string;
            $count--;
        }
        $result = substr($string, 0, $pos);
        if ($includeLimiter)
            $result .= $limiter;
        return $result;
    }

    if ($count < 0) {
        $len = strlen($string);
        $pos = $len;
        while ($count) {
            $offset = $pos - $len - 1;
            if ($offset < -$len)                                     // not found
                return func_num_args() > 4 ? $onNotFound : $string;
            $pos = strrpos($string, $limiter, $offset);
            if ($pos === false)                                      // not found
                return func_num_args() > 4 ? $onNotFound : $string;
            $count++;
        }
        $result = substr($string, 0, $pos);
        if ($includeLimiter)
            $result .= $limiter;
        return $result;
    }

    // $count == 0
    return '';
}


/**
 * Return a right part of a string.
 *
 * @param  string $string - initial string
 * @param  int    $length - greater than/equal to zero: length of the returned substring<br>
 *                          lower than zero:            all except the specified number of left characters
 *
 * @return string - substring
 *
 * @example
 * <pre>
 *  strRight('abcde',  1) => 'e'
 *  strRight('abcde', -2) => 'cde'
 * </pre>
 */
function strRight($string, $length) {
    Assert::string($string, '$string');
    Assert::int   ($length, '$length');

    if (!$length) return '';

    $result = substr($string, -$length);
    return $result===false ? '' : $result;
}


/**
 * Return the right part of a string from the specified occurrence of a limiting substring.
 *
 * @param  string $string                    - initial string
 * @param  string $limiter                   - limiting substring (one or more characters)
 * @param  int    $count          [optional] - positive: the specified occurrence of the limiting substring counted from the
 *                                                       start of the string<br>
 *                                             negative: the specified occurrence of the limiting substring counted from the
 *                                                       end of the string<br>
 *                                             zero:     the initial string is returned<br>
 *                                             (default: 1 = the first occurrence)
 * @param  bool   $includeLimiter [optional] - whether to include the limiting substring in the returned result
 *                                             (default: FALSE)
 * @param  string $onNotFound     [optional] - value to return if the specified occurrence of the limiting substring is not found
 *                                             (default: empty string)
 *
 * @return string - right part of the initial string or the $onNotFound value
 *
 * @example
 * <pre>
 *  strRightFrom('abc_abc', 'c')     => '_abc'
 *  strRightFrom('abcabc',  'x')     => ''             // limiter not found
 *  strRightFrom('abc_abc', 'a',  2) => 'bc'
 *  strRightFrom('abc_abc', 'b', -2) => 'c_abc'
 * </pre>
 */
function strRightFrom($string, $limiter, $count=1, $includeLimiter=false, $onNotFound='') {
    Assert::string($string,         '$string');
    Assert::string($limiter,        '$limiter');
    Assert::int   ($count,          '$count');
    Assert::bool  ($includeLimiter, '$includeLimiter');
    if (!strlen($limiter)) throw new InvalidValueException('Illegal limiting substring: "" (empty)');

    if ($count > 0) {
        $pos = -1;
        while ($count) {
            $offset = $pos + 1;
            $pos = strpos($string, $limiter, $offset);
            if ($pos === false)                                      // not found
                return func_num_args() > 4 ? $onNotFound : '';
            $count--;
        }
        $pos   += strlen($limiter);
        $result = ($pos >= strlen($string)) ? '' : substr($string, $pos);
        if ($includeLimiter)
            $result = $limiter.$result;
        return $result;
    }

    if ($count < 0) {
        $len = strlen($string);
        $pos = $len;
        while ($count) {
            $offset = $pos - $len - 1;
            if ($offset < -$len)                                     // not found
                return func_num_args() > 4 ? $onNotFound : '';
            $pos = strrpos($string, $limiter, $offset);
            if ($pos === false)                                      // not found
                return func_num_args() > 4 ? $onNotFound : '';
            $count++;
        }
        $pos   += strlen($limiter);
        $result = ($pos >= strlen($string)) ? '' : substr($string, $pos);
        if ($includeLimiter)
            $result = $limiter.$result;
        return $result;
    }

    // $count == 0
    return $string;
}


/**
 * Whether a string is wrapped in single or double quotes.
 *
 * @param  string $value
 *
 * @return bool
 */
function strIsQuoted($value) {
    if (!is_string($value))
        return false;
    return (strlen($value) > 1 && (strIsSingleQuoted($value) || strIsDoubleQuoted($value)));
}


/**
 * Whether a string is wrapped in single quotes.
 *
 * @param  string $value
 *
 * @return bool
 */
function strIsSingleQuoted($value) {
    if (!is_string($value))
        return false;
    $len = strlen($value);
    return ($len > 1 && $value[0]=="'" && $value[--$len]=="'");
}


/**
 * Whether a string is wrapped in double quotes.
 *
 * @param  string $value
 *
 * @return bool
 */
function strIsDoubleQuoted($value) {
    if (!is_string($value))
        return false;
    $len = strlen($value);
    return ($len > 1 && $value[0]=='"' && $value[--$len]=='"');
}


/**
 * Whether a string consists only of digits (0-9).
 *
 * @param  scalar $value
 *
 * @return bool
 */
function strIsDigits($value) {
    return ctype_digit($value);
}


/**
<<<<<<< HEAD
 * Whether a string represents a valid integer value, i.e. consists of only digits and optionally a leading "-" (minus)
 * character.
=======
 * Whether a string represents a valid integer value, i.e. consists of only digits and optionally a leading "-" (minus) character.
>>>>>>> e73625e3
 *
 * @param  scalar $value
 *
 * @return bool
 */
function strIsInteger($value) {
    if (is_int($value))
        return true;

    if (!is_string($value))
        return false;

    return ($value === (string)(int)$value);
}


/**
 * Whether a string consists only of numerical characters and represents a valid numerical value. Opposite to the
 * built-in PHP function is_numeric() this function returns FALSE if the string begins with non-numerical characters
 * (e.g. white space).
 *
 * @param  scalar $value
 *
 * @return bool
 */
function strIsNumeric($value) {
    if (is_int($value) || is_float($value))
        return true;

    if (!is_string($value))
        return false;

    if (!is_numeric($value))
        return false;
    return ctype_graph($value);
}


/**
 * Convert a boolean representation to a boolean.
 *
 * @param  mixed $value - boolean representation
 *
<<<<<<< HEAD
 * @return bool? - Boolean or NULL if the parameter doesn't represent a boolean. The accepted values of a boolean's
=======
 * @return ?bool - Boolean or NULL if the parameter doesn't represent a boolean. The accepted values of a boolean's
>>>>>>> e73625e3
 *                 numerical string representation (integer or float) are 0 (zero) and 1 (one).
 */
function strToBool($value) {
    if (is_bool($value)) return $value;

    if (is_int($value) || is_float($value)) {
        if (!$value)
            return false;
        return ($value==1.) ? true : null;
    }
    if (!is_string($value)) return null;

    switch (strtolower($value)) {
        case 'true' :
        case 'on'   :
        case 'yes'  : return true;
        case 'false':
        case 'off'  :
        case 'no'   : return false;
    }

    if (strIsNumeric($value)) {
        $value = (float) $value;               // skip leading zeros of numeric strings
        if (!$value)      return false;
        if ($value == 1.) return true;
    }
    return null;
}


/**
 * Reduce multiple consecutive white space characters in a string to a single one.
 *
 * @param  string $string               - string to process
 * @param  bool   $joinLines [optional] - whether to return a single line result (default: yes)
 * @param  string $separator [optional] - the separator to use for joining (default: space " ")
 *
 * @return string
 */
function strCollapseWhiteSpace($string, $joinLines=true, $separator=' ') {
    Assert::string($string, '$string');

    $string = normalizeEOL($string);
    if ($joinLines) {
        $string = str_replace(EOL_UNIX, $separator, $string);
    }
    return preg_replace('/\s+/', ' ', $string);
}


/**
 * Normalize line endings of a string. If the string contains mixed line endings the number of lines of the original and the
 * resulting string may differ. Netscape line endings are honored only if all line endings are Netscape format (no mixed mode).
 *
 * @param  string $string          - string to normalize
 * @param  string $mode [optional] - format of the resulting string, can be one of:                             <br>
 *                                   EOL_MAC:      line endings are converted to Mac format      "\r"           <br>
 *                                   EOL_NETSCAPE: line endings are converted to Netscape format "\r\r\n"       <br>
 *                                   EOL_UNIX:     line endings are converted to Unix format     "\n" (default) <br>
 *                                   EOL_WINDOWS:  line endings are converted to Windows format  "\r\n"         <br>
 * @return string
 */
function normalizeEOL($string, $mode = EOL_UNIX) {
    Assert::string($string, '$string');
    Assert::string($mode,   '$mode');
    $done = false;
    $count1 = $count2 = 0;

    if (strContains($string, EOL_NETSCAPE)) {
        $count1 = $count2 = null;
        $tmp = str_replace(EOL_NETSCAPE, EOL_UNIX, $string, $count1);
        if (!strContains($tmp, EOL_MAC)) {
            str_replace(EOL_UNIX, '.', $tmp, $count2);
            if ($count1 == $count2) {
                $string = $tmp;            // only Netscape => OK
                $done   = true;
            }
        }
    }
    if (!$done) $string = str_replace([EOL_WINDOWS, EOL_MAC], EOL_UNIX, $string);

    if ($mode===EOL_MAC || $mode===EOL_NETSCAPE || $mode===EOL_WINDOWS) {
        $string = str_replace(EOL_UNIX, $mode, $string);
    }
    else if ($mode !== EOL_UNIX) {
        throw new InvalidValueException('Invalid parameter $mode: "'.$mode.'"');
    }
    return $string;
}


/**
 * Convert an object to an array.
 *
 * @param  object $object
 * @param  int    $access [optional] - access levels of the properties to return in the result
 *                                     (default: ACCESS_PUBLIC)
 * @return array
 */
function objectToArray($object, $access = ACCESS_PUBLIC) {
    Assert::object($object, '$object');
    Assert::int   ($access, '$access');

    $source = (array)$object;
    $result = [];

    foreach ($source as $name => $value) {
        if ($name[0] != "\0") {                     // public
            if ($access & ACCESS_PUBLIC) {
                $result[$name] = $value;
            }
        }
        else if ($name[1] == '*') {                 // protected
            if ($access & ACCESS_PROTECTED) {
                $publicName = substr($name, 3);
                $result[$publicName] = $value;
            }
        }
        else {                                      // private
            if ($access & ACCESS_PRIVATE) {
                $publicName = strRightFrom($name, "\0", 2);
                if (!\array_key_exists($publicName, $result))
                    $result[$publicName] = $value;
            }
        }
    }
    return $result;
}


/**
 * Alias of gettype() for C enthusiasts.
 *
 * @param  mixed $var
 *
 * @return string
 */
function typeOf($var) {
    return gettype($var);
}


/**
 * Whether a directory is considered empty.
 *
 * (a directory with just '.svn' or '.git' is empty)
 *
 * @param  string          $dirname
 * @param  string|string[] $ignore - one or more directory entries to intentionally ignore during the check, e.g. ".git"
 *                                   (default: none)
 * @return bool
 */
function is_dir_empty($dirname, $ignore = []) {
    if (!is_dir($dirname))
        return false;

    if (!is_array($ignore))
        $ignore = [$ignore];
    $ignored = \array_unique(\array_merge(['.', '..'], $ignore));   // always ignore pseudo directories '.' and '..'

    foreach (scandir($dirname) as $entry) {
        if (!in_array($entry, $ignored))
            return false;
    }

    /*
    // TODO: for better performance
    $hDir = openDir($dir);
    while (($entry = readDir($hDir)) !== false) {
        if ($entry=='.' || $entry=='..')
            continue;
    }
    closeDir($hDir);
    */
    return true;
}


/**
 * Manually load the specified class, interface or trait. If the component was already loaded the call does nothing.
 *
 * @param  string $name - name
 *
<<<<<<< HEAD
 * @return string? - the same name or NULL if a component of that name doesn't exist or couldn't be loaded
=======
 * @return ?string - the same name or NULL if a component of that name doesn't exist or couldn't be loaded
>>>>>>> e73625e3
 */
function autoload($name) {
    if (class_exists($name, true) || interface_exists($name, true) || trait_exists($name, true))
        return $name;
    return null;
}


/**
 * Whether the specified class exists (loaded or not) and is not an interface or a trait. Identical to
 * <pre>class_exists($name, true)</pre> except it also returnes FALSE if auto loading triggers an exception.
 *
 * @param  string $name - class name
 *
 * @return bool
 */
function is_class($name) {
    try {
        return class_exists($name, true);
    }
    catch (\Throwable $ex) {}   // faulty class loaders must not block the script from continuation

    return class_exists($name, false);
}


/**
 * Whether the specified interface exists (loaded or not) and is not a class or a trait. Identical to
 * <pre>interface_exists($name, true)</pre> except it also returnes FALSE if auto loading triggers an exception.
 *
 * @param  string $name - interface name
 *
 * @return bool
 */
function is_interface($name) {
    try {
        return interface_exists($name, true);
    }
    catch (\Throwable $ex) {}   // faulty class loaders must not block the script from continuation

    return interface_exists($name, false);
}


/**
 * Whether the specified trait exists (loaded or not) and is not a class or an interface. Identical to
 * <pre>trait_exists($name, true)</pre> except it also returnes FALSE if auto loading triggers an exception.
 *
 * @param  string $name - trait name
 *
 * @return bool
 */
function is_trait($name) {
    try {
        return trait_exists($name, true);
    }
    catch (\Throwable $ex) {}   // faulty class loaders must not block the script from continuation

    return trait_exists($name, false);
}


/**
 * Whether a variable can be used like an array.
 *
 * Complement for PHP's <tt>is_array()</tt> function adding support for {@link \ArrayAccess} parameters.
 *
 * @param  array|\ArrayAccess $var
 *
 * @return bool
 */
function is_array_like($var) {
    return is_array($var) || $var instanceof \ArrayAccess;
}


/**
 * Return the simple name of a class name (i.e. the base name).
 *
 * @param  string|object $class - class name or instance
 *
 * @return string
 */
<<<<<<< HEAD
function simpleClassName($className) {
    return strRightFrom($className, '\\', -1, false, $className);
=======
function simpleClassName($class) {
    if (is_object($class)) $class = get_class($class);
    else                   Assert::string($class);
    return strRightFrom($class, '\\', -1, false, $class);
>>>>>>> e73625e3
}


/**
 * Return one of the metatypes "class", "interface" or "trait" for an object type identifier.
 *
 * @param  string $name - name
 *
 * @return string metatype
 */
function metatypeOf($name) {
    Assert::string($name);
    if ($name == '') throw new InvalidValueException('Invalid parameter $name: ""');

    if (is_class    ($name)) return 'class';
    if (is_interface($name)) return 'interface';
    if (is_trait    ($name)) return 'trait';

    return '(unknown type)';
}


/**
 * Procedural replacement for rosasurfer\util\Validator::isDateTime()
 *
 * Whether the specified string value represents a valid date or datetime value.
 *
 * @param  string          $string            - string value
 * @param  string|string[] $format [optional] - A valid date/datetime format. If multiple values are supplied whether the   <br>
 *                                              specified string fits at least one of them.                                 <br>
 *                                              Supported format strings: 'Y-m-d [H:i[:s]]'                                 <br>
 *                                                                        'Y.m.d [H:i[:s]]'                                 <br>
 *                                                                        'd.m.Y [H:i[:s]]'                                 <br>
 *                                                                        'd/m/Y [H:i[:s]]'                                 <br>
 *
 * @return int|bool - timestamp matching the string or FALSE if the string is not a valid date/datetime value
 *
 * @see \rosasurfer\util\Validator::isDateTime()
 */
function is_datetime($string, $format = 'Y-m-d') {
    return Validator::isDateTime($string, $format);
}


/**
 * Functional equivalent of the value TRUE.
 *
 * @param  mixed $value [optional] - ignored
 *
 * @return bool - TRUE
 */
function true($value = null) {
    return true;
}


/**
 * Return $value or $altValue if $value evaluates to TRUE. Functional equivalent of ternary test for TRUE.
 *
 * @param  mixed $value
 * @param  mixed $altValue
 *
 * @return mixed
 */
function ifTrue($value, $altValue) {
    return $value ? $altValue : $value;
}


/**
 * Functional equivalent of the value FALSE.
 *
 * @param  mixed $value [optional] - ignored
 *
 * @return bool - FALSE
 */
function false($value = null) {
    return false;
}


/**
 * Return $value or $altValue if $value evaluates to FALSE. Functional equivalent of ternary test for FALSE.
 *
 * @param  mixed $value
 * @param  mixed $altValue
 *
 * @return mixed
 */
function ifFalse($value, $altValue) {
    return !$value ? $altValue : $value;
}


/**
 * Functional equivalent of the value NULL.
 *
 * @param  mixed $value [optional] - ignored
 *
 * @return NULL
 */
function null($value = null) {
    return null;
}


/**
 * Return $value or $altValue if $value is strictly NULL. Functional equivalent of ternary test for NULL.
 *
 * @param  mixed $value
 * @param  mixed $altValue
 *
 * @return mixed
 *
 * @see    is_null()
 */
function ifNull($value, $altValue) {
    return ($value===null) ? $altValue : $value;
}


/**
 * Return $value or $altValue if $value is empty. Functional equivalent of ternary test for empty().
 *
 * @param  mixed $value
 * @param  mixed $altValue
 *
 * @return mixed
 *
 * @see    empty()
 */
function ifEmpty($value, $altValue) {
    return empty($value) ? $altValue : $value;
}


/**
 * Return the host name of the internet host specified by a given IP address.
 *
 * @param  string $ipAddress - the host IP address
 *
 * @return string - the host name on success, or the unmodified IP address on resolver error
 */
function getHostByAddress($ipAddress) {
    Assert::string($ipAddress);
    if ($ipAddress == '') throw new InvalidValueException('Invalid parameter $ipAddress: "'.$ipAddress.'"');

    $result = \gethostbyaddr($ipAddress);

    if ($result === false) throw new InvalidValueException('Invalid parameter $ipAddress: "'.$ipAddress.'"');

    if ($result==='localhost' && !strStartsWith($ipAddress, '127.')) {
        $result = $ipAddress;
    }
    return $result;
}


/**
 * Return a sorted copy of the specified array using the algorythm and parameters of {@link \ksort()}.
 * Opposite to ksort() this function will not modify the passed array.
 *
 * @param  array $values
 * @param  int   $sort_flags [optional]
 *
 * @return array
 */
function ksortc(array $values, $sort_flags = SORT_REGULAR) {
    ksort($values, $sort_flags);
    return $values;
}


/**
 * Return a pluralized string according to the specified number of items.
 *
 * @param  int    $count               - the number of items to determine the output from
 * @param  string $singular [optional] - singular form of string (default: empty string)
 * @param  string $plural   [optional] - plural form of string (default: "s")
 *
 * @return string
 */
function pluralize($count, $singular='', $plural='s') {
    Assert::int($count, '$count');
    if (abs($count) == 1)
        return $singular;
    return $plural;
}


/**
 * Execute a task in a synchronized way. Emulates the Java keyword "synchronized".
 *
 * @param  \Closure $task             - task to execute (an anonymous function is implicitly casted)
 * @param  string   $mutex [optional] - mutex identifier (default: the calling line of code)
 */
function synchronized(\Closure $task, $mutex = null) {
    if (!isset($mutex)) {
        $trace = debug_backtrace(DEBUG_BACKTRACE_IGNORE_ARGS, 1);
        $mutex = $trace[0]['file'].'#'.$trace[0]['line'];
    }
    $lock = new Lock($mutex);

    try {
        $task();
    }
    finally {
        $lock->release();
    }
}


/**
 * Lookup and return a {@link Url} helper for the named {@link ActionMapping}.
 *
 * @param  string $name - route name
 *
 * @return Url
 */
function route($name) {
    $path = $query = $hash = null;

    $pos = strpos($name, '#');
    if ($pos !== false) {
        $hash = substr($name, $pos);
        $name = substr($name, 0, $pos);
    }
    $pos = strpos($name, '?');
    if ($pos !== false) {
        $query = substr($name, $pos);
        $name  = substr($name, 0, $pos);
    }

    $mapping = Request::getModule()->getMapping($name);
    if (!$mapping) throw new RuntimeException('Route "'.$name.'" not found');

    $path = $mapping->getPath();
    if ($path[0] == '/') {
        $path = ($path=='/') ? '' : substr($path, 1);   // substr() returns FALSE on start==length
    }
    if ($query) $path .= $query;
    if ($hash)  $path .= $hash;

    return new Url($path);
}


/**
 * Return a {@link Url} helper for the given URI. An URI starting with a slash "/" is interpreted as relative to the
 * application's base URI. An URI not starting with a slash is interpreted as relative to the application {@link Module}'s
 * base URI (the module the current request belongs to).<br>
 *
 * Procedural equivalent of <tt>new \rosasurfer\ministruts\url\Url($uri)</tt>.
 *
 * @param  string $uri
 *
 * @return Url
 */
function url($uri) {
    return new Url($uri);
}


/**
 * Return a version-aware URL helper for the given URI {@link VersionedUrl}. An URI starting with a slash "/" is interpreted
 * as relative to the application's base URI. An URI not starting with a slash is interpreted as relative to the application
 * {@link Module}'s base URI (the module the current request belongs to).<br>
 *
 * Procedural equivalent of <tt>new \rosasurfer\ministruts\url\VersionedUrl($uri)</tt>.
 *
 * @param  string $uri
 *
 * @return VersionedUrl
 */
function asset($uri) {
    return new VersionedUrl($uri);
}


/**
 * Parse command line arguments and match them against the specified {@link http://docopt.org/#} syntax definition.
 *
 * @param  string          $doc                - help text, i.e. a syntax definition in Docopt language format
 * @param  string|string[] $args    [optional] - arguments to parse (default: the arguments passed in $_SERVER['argv'])
 * @param  array           $options [optional] - parser options (default: none)
 *
 * @return DocoptResult - the parsing result
 */
function docopt($doc, $args=null, array $options=[]) {
    $parser = new DocoptParser($options);
    return $parser->parse($doc, $args);
}<|MERGE_RESOLUTION|>--- conflicted
+++ resolved
@@ -11,10 +11,6 @@
 use rosasurfer\core\exception\InvalidValueException;
 use rosasurfer\core\exception\RuntimeException;
 use rosasurfer\core\lock\Lock;
-<<<<<<< HEAD
-use rosasurfer\di\proxy\Request;
-=======
->>>>>>> e73625e3
 use rosasurfer\ministruts\ActionMapping;
 use rosasurfer\ministruts\Module;
 use rosasurfer\ministruts\url\Url;
@@ -123,14 +119,8 @@
  */
 function array_filter($input, $callback=null, $flags=0) {
     $args = func_get_args();
-<<<<<<< HEAD
-    if ($input instanceof \Traversable) {
-        $args[0] = iterator_to_array($input, true);
-    }
-=======
     if ($input instanceof \Traversable)
         $args[0] = iterator_to_array($input, true);
->>>>>>> e73625e3
     return \array_filter(...$args);
 }
 
@@ -204,14 +194,8 @@
 function array_merge($array1, ...$arrays) {
     $args = func_get_args();
     foreach ($args as $key => $arg) {
-<<<<<<< HEAD
-        if ($arg instanceof \Traversable) {
-            $args[$key] = iterator_to_array($arg, true);
-        }
-=======
         if ($arg instanceof \Traversable)
             $args[$key] = iterator_to_array($arg, true);
->>>>>>> e73625e3
     }
     return \array_merge(...$args);
 }
@@ -229,14 +213,8 @@
  * @return bool
  */
 function in_array($needle, $haystack, $strict = false) {
-<<<<<<< HEAD
-    if ($haystack instanceof \Traversable) {
-        $haystack = iterator_to_array($haystack, false);
-    }
-=======
     if ($haystack instanceof \Traversable)
         $haystack = iterator_to_array($haystack, false);
->>>>>>> e73625e3
     return \in_array($needle, $haystack, $strict);
 }
 
@@ -266,14 +244,8 @@
 function firstKey($values) {
     if ($values instanceof \Traversable) {
         $values = iterator_to_array($values);
-<<<<<<< HEAD
-
-    if (!$values)
-        return null;
-=======
     }
     if (!$values) return null;
->>>>>>> e73625e3
     reset($values);
     return key($values);
 }
@@ -289,13 +261,9 @@
 function last($values) {
     if ($values instanceof \Traversable) {
         $values = iterator_to_array($values, false);
-<<<<<<< HEAD
-    }
-    else {
-        Assert::isArray($values);
-=======
->>>>>>> e73625e3
-    }
+    }
+    else Assert::isArray($values);
+
     return $values ? end($values) : null;
 }
 
@@ -345,121 +313,66 @@
 
 
 /**
-<<<<<<< HEAD
- * Dumps a variable to the standard output device or into a string.
+ * Print a message to STDOUT.
+ *
+ * @param  string $message
+ */
+function stdout($message) {
+    Assert::string($message);
+
+    $hStream = CLI ? \STDOUT : fopen('php://stdout', 'a');
+    fwrite($hStream, $message);
+    if (!CLI) fclose($hStream);
+}
+
+
+/**
+ * Print a message to STDERR.
+ *
+ * @param  string $message
+ */
+function stderr($message) {
+    Assert::string($message);
+
+    $hStream = CLI ? \STDERR : fopen('php://stderr', 'a');
+    fwrite($hStream, $message);
+    if (!CLI) fclose($hStream);
+}
+
+
+/**
+ * Send an "X-Debug-???" header with a message. Each sent header name will end with a different and increasing number.
+ *
+ * @param  mixed $message
+ */
+function debugHeader($message) {
+    if (CLI) return;
+
+    if (!is_string($message)) {
+        if (is_array($message)) $message = print_r($message, true);
+        else                    $message = (string) $message;
+    }
+
+    static $i = 0;
+    header('X-Debug-'.++$i.': '.str_replace(["\r", "\n"], ['\r', '\n'], $message));
+}
+
+
+/**
+ * Dumps a variable to the screen or into a string.
  *
  * @param  mixed $var                     - variable
  * @param  bool  $return       [optional] - TRUE,  if the variable is to be dumped into a string <br>
  *                                          FALSE, if the variable is to be dumped to the standard output device (default)
  * @param  bool  $flushBuffers [optional] - whether to flush output buffers on output (default: TRUE)
  *
- * @return string? - string if the result is to be returned, NULL otherwise
+ * @return ?string - string if the result is to be returned, NULL otherwise
  */
 function dump($var, $return=false, $flushBuffers=true) {
     if ($return) ob_start();
     var_dump($var);
     if ($return) return ob_get_clean();
 
-    if ($flushBuffers)
-        ob_get_level() && ob_flush();
-    return null;
-}
-
-
-/**
- * Functional replacement for <tt>"echo($var)"</tt> which is a language construct and can't be used as a regular function.
- *
- * @param  mixed $var
- * @param  bool  $flushBuffers [optional] - whether to flush output buffers (default: TRUE)
- */
-function echof($var, $flushBuffers = true) {
-    echo $var;
-    if ($flushBuffers)
-        ob_get_level() && ob_flush();
-}
-
-
-/**
- * Alias of printPretty($var, false, $flushBuffers)
- *
- * Prints a variable in a pretty way. Output always ends with a line feed.
- *
- * @param  mixed $var
- * @param  bool  $flushBuffers [optional] - whether to flush output buffers (default: TRUE)
- *
- * @see    printPretty()
- */
-function echoPre($var, $flushBuffers = true) {
-    printPretty($var, false, $flushBuffers);
-}
-
-
-/**
-=======
->>>>>>> e73625e3
- * Print a message to STDOUT.
- *
- * @param  string $message
- */
-function stdout($message) {
-    Assert::string($message);
-
-    $hStream = CLI ? \STDOUT : fopen('php://stdout', 'a');
-    fwrite($hStream, $message);
-    if (!CLI) fclose($hStream);
-}
-
-
-/**
- * Print a message to STDERR.
- *
- * @param  string $message
- */
-function stderr($message) {
-    Assert::string($message);
-
-    $hStream = CLI ? \STDERR : fopen('php://stderr', 'a');
-    fwrite($hStream, $message);
-    if (!CLI) fclose($hStream);
-}
-
-
-/**
- * Send an "X-Debug-???" header with a message. Each sent header name will end with a different and increasing number.
- *
- * @param  mixed $message
- */
-function debugHeader($message) {
-    if (CLI) return;
-
-    if (!is_string($message)) {
-        if (is_array($message)) $message = print_r($message, true);
-        else                    $message = (string) $message;
-    }
-
-    static $i = 0;
-    header('X-Debug-'.++$i.': '.str_replace(["\r", "\n"], ['\r', '\n'], $message));
-}
-
-
-/**
- * Dumps a variable to the screen or into a string.
- *
- * @param  mixed $var                     - variable
- * @param  bool  $return       [optional] - TRUE,  if the variable is to be dumped into a string <br>
- *                                          FALSE, if the variable is to be dumped to the standard output device (default)
- * @param  bool  $flushBuffers [optional] - whether to flush output buffers on output (default: TRUE)
- *
-<<<<<<< HEAD
- * @return string? - string if the result is to be returned, NULL otherwise
-=======
- * @return ?string - string if the result is to be returned, NULL otherwise
- */
-function dump($var, $return=false, $flushBuffers=true) {
-    if ($return) ob_start();
-    var_dump($var);
-    if ($return) return ob_get_clean();
-
     $flushBuffers && ob_get_level() && ob_flush();
     return null;
 }
@@ -472,7 +385,6 @@
  *
  * @param  mixed $var
  * @param  bool  $flushBuffers [optional] - whether to flush output buffers (default: yes)
->>>>>>> e73625e3
  *
  * @return bool - always TRUE
  */
@@ -490,11 +402,7 @@
  *                                          FALSE, if the result is to be printed to the screen (default)
  * @param  bool  $flushBuffers [optional] - whether to flush output buffers on output (default: TRUE)
  *
-<<<<<<< HEAD
- * @return string? - string if the result is to be returned, NULL otherwise
-=======
  * @return ?string - string if the result is to be returned, NULL otherwise
->>>>>>> e73625e3
  */
 function print_p($var, $return=false, $flushBuffers=true) {
     if (is_object($var) && method_exists($var, '__toString') && !$var instanceof \SimpleXMLElement) {
@@ -626,11 +534,7 @@
  *                                     TRUE:  invalid values cause a runtime exception (default)
  *                                     FALSE: invalid values are converted to a boolean
  *
-<<<<<<< HEAD
- * @return bool? - boolean value or NULL if the setting doesn't exist
-=======
  * @return ?bool - boolean value or NULL if the setting doesn't exist
->>>>>>> e73625e3
  */
 function ini_get_bool($option, $strict = true) {
     $value = ini_get($option);
@@ -666,11 +570,7 @@
  *                                     TRUE:  invalid values cause a runtime exception (default)
  *                                     FALSE: invalid values are converted to an integer
  *
-<<<<<<< HEAD
- * @return int? - integer value or NULL if the setting doesn't exist
-=======
  * @return ?int - integer value or NULL if the setting doesn't exist
->>>>>>> e73625e3
  */
 function ini_get_int($option, $strict = true) {
     $value = ini_get($option);
@@ -697,11 +597,7 @@
  *                                     TRUE:  invalid values cause a runtime exception (default)
  *                                     FALSE: invalid values are converted to an integer
  *
-<<<<<<< HEAD
- * @return int? - integer value or NULL if the setting doesn't exist
-=======
  * @return ?int - integer value or NULL if the setting doesn't exist
->>>>>>> e73625e3
  */
 function ini_get_bytes($option, $strict = true) {
     $value = ini_get($option);
@@ -770,50 +666,6 @@
         return false;
 
     return true;                // an empty string cannot be considered absolute, so it's interpreted as relative
-}
-
-
-/**
- * Decode a JSON value. Wrapper for the built-in method <tt>json_encode()</tt> with improved error handling.
- *
- * @param  mixed $value
- * @param  int   $options [optional] - default: 0
- * @param  int   $depth   [optional] - default: 512
- *
- * @return string - encoded value
- *
- * Note: Since version 7.3 PHP supports the flag JSON_THROW_ON_ERROR to change the default behavior on errors.
- *       No need for additional helpers anymore.
- *
- * @see  https://github.com/alexeyshockov/php-json-wrapper
- */
-function json_encode($value, $options=0, $depth=512) {
-    $result = \json_encode(...func_get_args());
-    if (json_last_error()) throw new InvalidArgumentException('Cannot convert value "'.$value.'" to JSON ('.json_last_error_msg().')', json_last_error());
-    return $result;
-}
-
-
-/**
- * Decode a JSON value. Wrapper for the built-in method <tt>json_decode()</tt> with improved error handling.
- *
- * @param  string $value
- * @param  bool   $assoc   [optional] - default: FALSE
- * @param  int    $depth   [optional] - default: 512
- * @param  int    $options [optional] - default: 0
- *
- * @return mixed - decoded value
- *
- * Note: Since version 7.3 PHP supports the flag JSON_THROW_ON_ERROR to change the default behavior on errors.
- *       No need for additional helpers anymore.
- *
- * @see  https://github.com/alexeyshockov/php-json-wrapper
- */
-function json_decode($value, $assoc=false, $depth=512, $options=0) {
-    Assert::string($value);
-    $result = \json_decode(...func_get_args());
-    if (json_last_error()) throw new InvalidArgumentException('Invalid JSON value in "'.$value.'" ('.json_last_error_msg().')', json_last_error());
-    return $result;
 }
 
 
@@ -1232,12 +1084,7 @@
 
 
 /**
-<<<<<<< HEAD
- * Whether a string represents a valid integer value, i.e. consists of only digits and optionally a leading "-" (minus)
- * character.
-=======
  * Whether a string represents a valid integer value, i.e. consists of only digits and optionally a leading "-" (minus) character.
->>>>>>> e73625e3
  *
  * @param  scalar $value
  *
@@ -1281,11 +1128,7 @@
  *
  * @param  mixed $value - boolean representation
  *
-<<<<<<< HEAD
- * @return bool? - Boolean or NULL if the parameter doesn't represent a boolean. The accepted values of a boolean's
-=======
  * @return ?bool - Boolean or NULL if the parameter doesn't represent a boolean. The accepted values of a boolean's
->>>>>>> e73625e3
  *                 numerical string representation (integer or float) are 0 (zero) and 1 (one).
  */
 function strToBool($value) {
@@ -1352,7 +1195,6 @@
     Assert::string($string, '$string');
     Assert::string($mode,   '$mode');
     $done = false;
-    $count1 = $count2 = 0;
 
     if (strContains($string, EOL_NETSCAPE)) {
         $count1 = $count2 = null;
@@ -1469,11 +1311,7 @@
  *
  * @param  string $name - name
  *
-<<<<<<< HEAD
- * @return string? - the same name or NULL if a component of that name doesn't exist or couldn't be loaded
-=======
  * @return ?string - the same name or NULL if a component of that name doesn't exist or couldn't be loaded
->>>>>>> e73625e3
  */
 function autoload($name) {
     if (class_exists($name, true) || interface_exists($name, true) || trait_exists($name, true))
@@ -1557,15 +1395,10 @@
  *
  * @return string
  */
-<<<<<<< HEAD
-function simpleClassName($className) {
-    return strRightFrom($className, '\\', -1, false, $className);
-=======
 function simpleClassName($class) {
     if (is_object($class)) $class = get_class($class);
     else                   Assert::string($class);
     return strRightFrom($class, '\\', -1, false, $class);
->>>>>>> e73625e3
 }
 
 
