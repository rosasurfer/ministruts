--- conflicted
+++ resolved
@@ -237,11 +237,7 @@
     /**
      * Return the command's dynamic validation implementation.
      *
-<<<<<<< HEAD
-     * @return \Closure?
-=======
      * @return ?\Closure
->>>>>>> e73625e3
      */
     public function getValidator() {
         return $this->validator;
@@ -265,11 +261,7 @@
     /**
      * Return the command's dynamic task implementation.
      *
-<<<<<<< HEAD
-     * @return \Closure?
-=======
      * @return ?\Closure
->>>>>>> e73625e3
      */
     public function getTask() {
         return $this->task;
