<?php
namespace rosasurfer\console;

use rosasurfer\Application;
use rosasurfer\console\docopt\DocoptParser;
use rosasurfer\console\docopt\DocoptResult;
use rosasurfer\console\io\Input;
use rosasurfer\console\io\Output;
<<<<<<< HEAD
use rosasurfer\core\Object;
=======
use rosasurfer\core\CObject;
use rosasurfer\core\assert\Assert;
use rosasurfer\core\exception\IllegalStateException;
use rosasurfer\core\exception\InvalidArgumentException;
use rosasurfer\core\exception\RuntimeException;
>>>>>>> 9e607181
use rosasurfer\di\Di;


/**
 * Command
 *
 * The configuration of a command will be frozen after it is added to the {@link Application}. A frozen configuration
 * can't be changed anymore.
 */
class Command extends CObject {


    /** @var string */
    private $name = '';

    /** @var string[] */
    private $aliases = [];

    /** @var string - syntax definition in docopt format */
    private $docoptDefinition;

    /** @var DocoptResult - parsed and matched docopt block */
    private $docoptResult;

    /** @var \Closure */
    private $validator;

    /** @var \Closure */
    private $task;

    /** @var bool - whether the command configuration is frozen */
    private $frozen = false;

    /** @var int - the command's error status */
    protected $status = 0;


    /**
     * Constructor
     *
     * Create a new command.
     */
    public function __construct() {
        $this->configure();
    }


    /**
     * Configures the command. Override this method to pre-define a custom configuration. All configuration properties are
     * optional and may also be set separately.
     *
     * @return $this
     */
    protected function configure() {
        return $this;
    }


    /**
     * Trigger execution of the command.
     *
     * @return int - execution status (0 for success)
     */
    public function run() {
<<<<<<< HEAD
        $this->input = new Input($this->docoptResult);
        $this->di()->set(Input::class, $this->input);

        if ($this->validator) $error = $this->validator->__invoke($this->input, $this->output);
        else                  $error = $this->validate($this->input, $this->output);

        if ($error)
            return $this->status = (int) $error;

        if ($this->task) $status = $this->task->__invoke($this->input, $this->output);
        else             $status = $this->execute($this->input, $this->output);

        return $this->status = (int) $status;
    }


=======
        $input = new Input($this->docoptResult);
        $this->di()->set(Input::class, $input);
        /** @var Output $output */
        $output = $this->di(Output::class);

        if ($this->validator) $error = $this->validator->__invoke($input, $output);
        else                  $error = $this->validate($input, $output);

        if ($error)
            return $this->status = (int) $error;

        if ($this->task) $status = $this->task->__invoke($input, $output);
        else             $status = $this->execute($input, $output);

        return $this->status = (int) $status;
    }


>>>>>>> 9e607181
    /**
     * Validate the command line arguments. Override this method to pre-define custom validation or set the validator
     * dynamically via {@link Command::setValidator()}.
     *
     * @param  Input  $input
     * @param  Output $output
     *
<<<<<<< HEAD
     * @return int - validation error status: 0 for "no error"
=======
     * @return int - validation error status (0 for no error)
>>>>>>> 9e607181
     */
    protected function validate(Input $input, Output $output) {
        return 0;
    }


    /**
     * Execute the command. Override this method to pre-define a command implementation or set it dynamically via
     * {@link Command::setTask()}.
     *
     * @param  Input  $input
     * @param  Output $output
     *
     * @return int - execution status (0 for success)
     */
    protected function execute(Input $input, Output $output) {
        return 0;
    }


    /**
     * Return the name of the command.
     *
     * @return string
     */
    public function getName() {
        return $this->name;
    }


    /**
     * Set the name of the command. A name must not contain white space and may define namespaces by using a colon ":".
     * An empty string as the name marks the default command of the CLI application.
     *
     * @param  string $name - e.g. "foo" or "bar:baz"
     *
     * @return $this
     */
    public function setName($name) {
        if ($this->frozen) throw new RuntimeException('Configuration of "'.get_class($this).'" is frozen');

        $this->validateName($name);
        $this->name = $name;

        if ($name === '') {
            $this->aliases = [];                                    // a default command cannot have aliases
        }
        else {
            $this->aliases = array_diff($this->aliases, [$name]);   // remove overlapping aliases
        }
        return $this;
    }


    /**
     * Return the aliases of the command.
     *
     * @return string[]
     */
    public function getAliases() {
        return $this->aliases;
    }


    /**
     * Set the alias names of the command if the command has a non-empty name. A command with an empty name is considered
     * the default command and cannot have aliases.
     *
     * @param  string[] $names
     *
     * @return $this
     */
    public function setAliases(array $names) {
        if ($this->frozen)      throw new RuntimeException('Configuration of "'.get_class($this).'" is frozen');
        if ($this->name === '') throw new IllegalStateException('A default command (name="") cannot have aliases');

        foreach ($names as $i => $alias) {
            $this->validateName($alias);
        }
        $this->aliases = array_diff($names, [$this->name]);     // remove an overlapping command name
        return $this;
    }


    /**
     * Return the command's docopt definition.
     *
     * @return string - syntax definition in docopt format
     */
    public function getDocoptDefinition() {
        return $this->docoptDefinition;
    }


    /**
     * Set the command's docopt definition.
     *
     * @param  string $doc - syntax definition in docopt format
     *
     * @return $this
     *
     * @link   http://docopt.org
     */
    public function setDocoptDefinition($doc) {
        if ($this->frozen) throw new RuntimeException('Configuration of "'.get_class($this).'" is frozen');
        Assert::string($doc);

        $parser = new DocoptParser();
        $this->docoptResult = $parser->parse($doc);

        $this->docoptDefinition = $doc;
        return $this;
    }


    /**
     * Return the command's dynamic validation implementation.
     *
     * @return \Closure|null
     */
    public function getValidator() {
        return $this->validator;
    }


    /**
     * Set the command's dynamic validation implementation. When a command is executed a dynamic validator is given higher
     * priority than a pre-defined implementation in an overridden {@link Command::validate()} method.
     *
     * @param  \Closure $validator
     *
     * @return $this
     */
    public function setValidator(\Closure $validator) {
        $this->validator = $validator->bindTo($this);
        return $this;
    }


    /**
     * Return the command's dynamic task implementation.
     *
     * @return \Closure|null
     */
    public function getTask() {
        return $this->task;
    }


    /**
     * Set the command's dynamic task implementation. When a command is executed a dynamic task is given higher priority than
     * a pre-defined implementation in an overridden {@link Command::execute()} method.
     *
     * @param  \Closure $task
     *
     * @return $this
     */
    public function setTask(\Closure $task) {
        $this->task = $task->bindTo($this);
        return $this;
    }


    /**
     * Validate the command configuration and lock its configuration. Called after the command is added to the
     * {@link Application}.
     *
     * @return $this
     */
    final public function freeze() {
        if (!$this->frozen) {
            if (!isset($this->name))         throw new IllegalStateException('Incomplete command configuration: no name');
            if (!isset($this->docoptResult)) throw new IllegalStateException('Incomplete command configuration: no docopt definition');
            $this->frozen = true;
        }
        return $this;
    }


    /**
     * Validate a command name.
     *
     * @param  string $name
     *
     * @return $this
     */
    private function validateName($name) {
        Assert::string($name);
        if ($name != trim($name)) throw new InvalidArgumentException('Invalid parameter $name: "'.$name.'" (enclosing white space)');

        if (strlen($name) && !preg_match('/^[^\s:]+(:[^\s:]+)*$/', $name))
            throw new InvalidArgumentException('Invalid parameter $name: "'.$name.'" (not a command name)');
        return $this;
    }
}<|MERGE_RESOLUTION|>--- conflicted
+++ resolved
@@ -6,15 +6,11 @@
 use rosasurfer\console\docopt\DocoptResult;
 use rosasurfer\console\io\Input;
 use rosasurfer\console\io\Output;
-<<<<<<< HEAD
-use rosasurfer\core\Object;
-=======
 use rosasurfer\core\CObject;
 use rosasurfer\core\assert\Assert;
 use rosasurfer\core\exception\IllegalStateException;
 use rosasurfer\core\exception\InvalidArgumentException;
 use rosasurfer\core\exception\RuntimeException;
->>>>>>> 9e607181
 use rosasurfer\di\Di;
 
 
@@ -79,24 +75,6 @@
      * @return int - execution status (0 for success)
      */
     public function run() {
-<<<<<<< HEAD
-        $this->input = new Input($this->docoptResult);
-        $this->di()->set(Input::class, $this->input);
-
-        if ($this->validator) $error = $this->validator->__invoke($this->input, $this->output);
-        else                  $error = $this->validate($this->input, $this->output);
-
-        if ($error)
-            return $this->status = (int) $error;
-
-        if ($this->task) $status = $this->task->__invoke($this->input, $this->output);
-        else             $status = $this->execute($this->input, $this->output);
-
-        return $this->status = (int) $status;
-    }
-
-
-=======
         $input = new Input($this->docoptResult);
         $this->di()->set(Input::class, $input);
         /** @var Output $output */
@@ -115,7 +93,6 @@
     }
 
 
->>>>>>> 9e607181
     /**
      * Validate the command line arguments. Override this method to pre-define custom validation or set the validator
      * dynamically via {@link Command::setValidator()}.
@@ -123,11 +100,7 @@
      * @param  Input  $input
      * @param  Output $output
      *
-<<<<<<< HEAD
-     * @return int - validation error status: 0 for "no error"
-=======
      * @return int - validation error status (0 for no error)
->>>>>>> 9e607181
      */
     protected function validate(Input $input, Output $output) {
         return 0;
