<?php
namespace rosasurfer\console\docopt;

use rosasurfer\core\CObject;
use rosasurfer\console\docopt\pattern\Pattern;


/**
 * SingleMatch
 */
class SingleMatch extends CObject {


    /** @var int */
    public $pos;

    /** @var Pattern */
    public $pattern;


    /**
<<<<<<< HEAD
     * @param  int?    $pos
=======
     * @param  ?int    $pos
>>>>>>> e73625e3
     * @param  Pattern $pattern [optional]
     */
    public function __construct($pos, Pattern $pattern = null) {
        $this->pos = $pos;
        $this->pattern = $pattern;
    }


    /**
     * @return array
     */
    public function toArray() {
        return [$this->pos, $this->pattern];
    }
}<|MERGE_RESOLUTION|>--- conflicted
+++ resolved
@@ -19,11 +19,7 @@
 
 
     /**
-<<<<<<< HEAD
-     * @param  int?    $pos
-=======
      * @param  ?int    $pos
->>>>>>> e73625e3
      * @param  Pattern $pattern [optional]
      */
     public function __construct($pos, Pattern $pattern = null) {
