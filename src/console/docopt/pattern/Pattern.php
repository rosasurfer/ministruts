<?php
namespace rosasurfer\console\docopt\pattern;

use rosasurfer\core\CObject;
use rosasurfer\core\assert\Assert;
use rosasurfer\core\error\ErrorHandler;

use function rosasurfer\array_merge;


/**
 * Pattern
 */
abstract class Pattern extends CObject {


    /** @var string */
    protected $name;

    /** @var mixed */
    public $value;

    /** @var Pattern[] */
    public $children = [];


    /**
     * @param  string[] $types [optional]
     *
     * @return Pattern[]
     */
    abstract function flat(array $types = []);


    /**
     * @param  Pattern[] $left
     * @param  Pattern[] $collected [optional]
     *
     * @return mixed[]
     */
    abstract function match(array $left, array $collected = []);


    /**
     * @return string
     */
    public function name() {
        return $this->name;
    }


    /**
     * @return $this
     */
    public function fix() {
        $this->fixIdentities();
        $this->fixRepeatingArguments();
        return $this;
    }


    /**
     * Make pattern-tree tips point to same object if they are equal.
     *
<<<<<<< HEAD
     * @param Pattern[]? $unique [optional]
=======
     * @param ?Pattern[] $unique [optional]
>>>>>>> e73625e3
     *
     * @return $this
     */
    public function fixIdentities($unique = null) {
        if ($this->children) {
            if (!isset($unique))
                $unique = array_unique($this->flat());

            foreach ($this->children as $i => $child) {
                if (!$child instanceof BranchPattern) {
                    if (!in_array($child, $unique))               // Not sure if this is a true substitute for 'assert c in uniq'
                        throw new \UnexpectedValueException();
                    $this->children[$i] = $unique[array_search($child, $unique)];
                }
                else {
                    $child->fixIdentities($unique);
                }
            }
        }
        return $this;
    }


    /**
     * Fix elements that should accumulate/increment values.
     *
     * @return $this
     */
    public function fixRepeatingArguments() {
        $either = [];
        foreach (static::transform($this)->children as $child) {
            $either[] = $child->children;
        }

        foreach ($either as $case) {
            $counts = [];
            foreach ($case as $child) {
                $ser = serialize($child);
                if (!isset($counts[$ser])) {
                    $counts[$ser] = ['cnt'=>0, 'items'=>[]];
                }

                $counts[$ser]['cnt']++;
                $counts[$ser]['items'][] = $child;
            }

            $repeatedCases = [];
            foreach ($counts as $child) {
                if ($child['cnt'] > 1) {
                    $repeatedCases = array_merge($repeatedCases, $child['items']);
                }
            }

            foreach ($repeatedCases as $e) {
                if ($e instanceof Argument || ($e instanceof Option && $e->argcount)) {
                    if (!$e->value) {
                        $e->value = [];
                    }
                    elseif (!is_array($e->value) && !$e->value instanceof \Traversable) {
                        $e->value = preg_split('/\s+/', $e->value);
                    }
                }
                if ($e instanceof Command || ($e instanceof Option && !$e->argcount)) {
                    $e->value = 0;
                }
            }
        }
        return $this;
    }


    /**
     * Expand pattern into an (almost) equivalent one, but with single {@link Either}.
     *
     * Example: ((-a | -b) (-c | -d)) => (-a -c | -a -d | -b -c | -b -d)
     * Quirks: [-a] => (-a), (-a...) => (-a -a)
     *
     * @param  Pattern $pattern
     *
     * @return Either
     */
    protected static function transform(Pattern $pattern) {
        $result = [];
        $groups = [[$pattern]];

        while ($groups) {
            $children = array_shift($groups);
            $hasBranchPattern = false;
            foreach ($children as $c) {
                if ($c instanceof BranchPattern) {
                    $hasBranchPattern = true;
                    break;
                }
            }
            if ($hasBranchPattern) {
                /** @var BranchPattern $child */
                $child = null;
                foreach ($children as $key => $currentChild) {
                    if ($currentChild instanceof BranchPattern) {
                        $child = $currentChild;
                        unset($children[$key]);
                        break;
                    }
                }
                if ($child instanceof Either) {
                    foreach ($child->children as $c) {
                        $groups[] = array_merge([$c], $children);
                    }
                }
                else if ($child instanceof OneOrMore) {
                    $groups[] = array_merge($child->children, $child->children, $children);
                }
                else {
                    $groups[] = array_merge($child->children, $children);
                }
            }
            else {
                $result[] = $children;
            }
        }

        $rs = [];
        foreach ($result as $e) {
            $rs[] = new Required($e);
        }
        return new Either($rs);
    }


    /**
     * @return string
     */
    public function __toString() {
        $value = '';
<<<<<<< HEAD

        try {
            $value = serialize($this);
            Assert::string($value);                             // Ensure __toString() returns a string as otherwise...
        }                                                       // PHP will trigger a non-catchable fatal error.
        catch (\Throwable $ex) { ErrorHandler::handleToStringException($ex); }
        catch (\Exception $ex) { ErrorHandler::handleToStringException($ex); }

        return $value;
=======
        try {
            $value = serialize($this);
            Assert::string($value);
        }                                                                       // Ensure __toString() doesn't throw an exception as otherwise
        catch (\Throwable $ex) { ErrorHandler::handleToStringException($ex); }  // PHP < 7.4 will trigger a non-catchable fatal error.
        return $value;                                                          // @see  https://bugs.php.net/bug.php?id=53648
>>>>>>> e73625e3
    }
}<|MERGE_RESOLUTION|>--- conflicted
+++ resolved
@@ -62,11 +62,7 @@
     /**
      * Make pattern-tree tips point to same object if they are equal.
      *
-<<<<<<< HEAD
-     * @param Pattern[]? $unique [optional]
-=======
      * @param ?Pattern[] $unique [optional]
->>>>>>> e73625e3
      *
      * @return $this
      */
@@ -201,23 +197,11 @@
      */
     public function __toString() {
         $value = '';
-<<<<<<< HEAD
-
-        try {
-            $value = serialize($this);
-            Assert::string($value);                             // Ensure __toString() returns a string as otherwise...
-        }                                                       // PHP will trigger a non-catchable fatal error.
-        catch (\Throwable $ex) { ErrorHandler::handleToStringException($ex); }
-        catch (\Exception $ex) { ErrorHandler::handleToStringException($ex); }
-
-        return $value;
-=======
         try {
             $value = serialize($this);
             Assert::string($value);
         }                                                                       // Ensure __toString() doesn't throw an exception as otherwise
         catch (\Throwable $ex) { ErrorHandler::handleToStringException($ex); }  // PHP < 7.4 will trigger a non-catchable fatal error.
         return $value;                                                          // @see  https://bugs.php.net/bug.php?id=53648
->>>>>>> e73625e3
     }
 }