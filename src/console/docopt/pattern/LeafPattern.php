--- conflicted
+++ resolved
@@ -16,11 +16,7 @@
 
 
     /**
-<<<<<<< HEAD
-     * @param  string? $name
-=======
      * @param  ?string $name
->>>>>>> e73625e3
      * @param  mixed   $value [optional]
      */
     public function __construct($name, $value = null) {
