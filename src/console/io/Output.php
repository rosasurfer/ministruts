<?php
namespace rosasurfer\console\io;

use rosasurfer\core\CObject;

use function rosasurfer\print_p;
use function rosasurfer\stderr;
use function rosasurfer\stdout;


/**
 * Output
 */
class Output extends CObject {


    /**
     * Write a message to STDOUT.
     *
     * @param  mixed $message
     */
    public function out($message) {
<<<<<<< HEAD
        $message = printPretty($message, true);

        $hStream = CLI ? \STDOUT : fopen('php://stdout', 'a');
        fwrite($hStream, $message);
        if (!CLI) fclose($hStream);
=======
        stdout(print_p($message, true));
>>>>>>> e73625e3
    }


    /**
     * Write a message to STDERR.
     *
     * @param  mixed $message
     */
    public function error($message) {
<<<<<<< HEAD
        $message = printPretty($message, true);

        $hStream = CLI ? \STDERR : fopen('php://stderr', 'a');
        fwrite($hStream, $message);
        if (!CLI) fclose($hStream);
=======
        stderr(print_p($message, true));
>>>>>>> e73625e3
    }
}<|MERGE_RESOLUTION|>--- conflicted
+++ resolved
@@ -20,15 +20,7 @@
      * @param  mixed $message
      */
     public function out($message) {
-<<<<<<< HEAD
-        $message = printPretty($message, true);
-
-        $hStream = CLI ? \STDOUT : fopen('php://stdout', 'a');
-        fwrite($hStream, $message);
-        if (!CLI) fclose($hStream);
-=======
         stdout(print_p($message, true));
->>>>>>> e73625e3
     }
 
 
@@ -38,14 +30,6 @@
      * @param  mixed $message
      */
     public function error($message) {
-<<<<<<< HEAD
-        $message = printPretty($message, true);
-
-        $hStream = CLI ? \STDERR : fopen('php://stderr', 'a');
-        fwrite($hStream, $message);
-        if (!CLI) fclose($hStream);
-=======
         stderr(print_p($message, true));
->>>>>>> e73625e3
     }
 }