--- conflicted
+++ resolved
@@ -8,11 +8,7 @@
 
 
 /**
-<<<<<<< HEAD
- * A trait adding {@link CObject} behavior to any class (i.e. common error detection capabilities).
-=======
  * A trait capable of adding {@link CObject} behavior to any class. Used to add error detection features.
->>>>>>> e73625e3
  */
 trait ObjectTrait {
 
