<?php
namespace rosasurfer\core\assert;


/**
<<<<<<< HEAD
 * A trait adding assertions-specific behavior to an {@link \Exception} or {@link \Throwable}. It modifies the exception's
=======
 * A trait adding assertions-specific behavior to a {@link \Throwable}. It modifies the throwable's
>>>>>>> e73625e3
 * call stack to point to the failed assertion.
 */
trait FailedAssertionTrait {
}<|MERGE_RESOLUTION|>--- conflicted
+++ resolved
@@ -3,11 +3,7 @@
 
 
 /**
-<<<<<<< HEAD
- * A trait adding assertions-specific behavior to an {@link \Exception} or {@link \Throwable}. It modifies the exception's
-=======
  * A trait adding assertions-specific behavior to a {@link \Throwable}. It modifies the throwable's
->>>>>>> e73625e3
  * call stack to point to the failed assertion.
  */
 trait FailedAssertionTrait {
