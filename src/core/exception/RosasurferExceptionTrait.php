<?php
namespace rosasurfer\core\exception;

use rosasurfer\core\assert\Assert;
use rosasurfer\core\error\ErrorHandler;

use const rosasurfer\NL;


/**
<<<<<<< HEAD
 * A trait capable of adding the behavior of {@link RosasurferException} to any {@link \Exception} or {@link \Throwable}.
=======
 * A trait adding the behavior of a {@link RosasurferException} to any custom {@link \Throwable}.
>>>>>>> e73625e3
 */
trait RosasurferExceptionTrait {

    /** @var string - better message */
    private $betterMessage;

    /** @var array - better stacktrace */
    private $betterTrace;

    /** @var string - better stacktrace as string */
    private $betterTraceAsString;


    /**
     * Add a message to the exception's existing message. Used to enrich the exception with additional data.
     *
     * @param  string $message
     *
     * @return $this
     */
    public function appendMessage($message) {
        if (strlen($message)) {
            $this->message = trim(trim($this->message).NL.$message);
        }
        return $this;
    }


    /**
     * Set the error code of an exception. Used to enrich the exception with additional data.
     * Ignored if the error code is already set.
     *
     * @param  int $code
     *
     * @return $this
     */
    public function setCode($code) {
        Assert::int($code);

        if (!isset($this->code)) {
            $this->code = $code;
        }
        return $this;
    }


    /**
     * Return the message of the exception in a more readable way.
     *
     * @return string
     */
    public function getBetterMessage() {
        if (!$this->betterMessage)
            $this->betterMessage = ErrorHandler::getBetterMessage($this);
        return $this->betterMessage;
    }


    /**
     * Return the stacktrace of the exception in a more readable way as a string. The returned string contains nested exceptions.
     *
     * @return string
     */
    public function getBetterTraceAsString() {
        if (!$this->betterTraceAsString)
            $this->betterTraceAsString = ErrorHandler::getBetterTraceAsString($this);
        return $this->betterTraceAsString;
    }


    /**
     * Return a string representation of the exception.
     *
     * @return string
     */
    public function __toString() {
        $value = '';
<<<<<<< HEAD

        try {
            $value = $this->getBetterMessage();
            Assert::string($value);                             // Ensure __toString() returns a string as otherwise...
        }                                                       // PHP will trigger a non-catchable fatal error.
        catch (\Throwable $ex) { ErrorHandler::handleToStringException($ex); }
        catch (\Exception $ex) { ErrorHandler::handleToStringException($ex); }

        return $value;
=======
        try {
            $value = $this->getBetterMessage();
            Assert::string($value);
        }                                                                       // Ensure __toString() doesn't throw an exception as otherwise
        catch (\Throwable $ex) { ErrorHandler::handleToStringException($ex); }  // PHP < 7.4 will trigger a non-catchable fatal error.
        return $value;                                                          // @see  https://bugs.php.net/bug.php?id=53648
>>>>>>> e73625e3
    }
}<|MERGE_RESOLUTION|>--- conflicted
+++ resolved
@@ -8,11 +8,7 @@
 
 
 /**
-<<<<<<< HEAD
- * A trait capable of adding the behavior of {@link RosasurferException} to any {@link \Exception} or {@link \Throwable}.
-=======
  * A trait adding the behavior of a {@link RosasurferException} to any custom {@link \Throwable}.
->>>>>>> e73625e3
  */
 trait RosasurferExceptionTrait {
 
@@ -90,23 +86,11 @@
      */
     public function __toString() {
         $value = '';
-<<<<<<< HEAD
-
-        try {
-            $value = $this->getBetterMessage();
-            Assert::string($value);                             // Ensure __toString() returns a string as otherwise...
-        }                                                       // PHP will trigger a non-catchable fatal error.
-        catch (\Throwable $ex) { ErrorHandler::handleToStringException($ex); }
-        catch (\Exception $ex) { ErrorHandler::handleToStringException($ex); }
-
-        return $value;
-=======
         try {
             $value = $this->getBetterMessage();
             Assert::string($value);
         }                                                                       // Ensure __toString() doesn't throw an exception as otherwise
         catch (\Throwable $ex) { ErrorHandler::handleToStringException($ex); }  // PHP < 7.4 will trigger a non-catchable fatal error.
         return $value;                                                          // @see  https://bugs.php.net/bug.php?id=53648
->>>>>>> e73625e3
     }
 }