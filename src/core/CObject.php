<?php
namespace rosasurfer\core;

use rosasurfer\core\di\DiAwareTrait;


/**
 * Base class of all "rosasurfer" classes. Other classes may use {@link ObjectTrait} and/or {@link DiAwareTrait} directly to provide the
 * same functionality.
 *
 * Note: Since PHP 7.2 "object" is a keyword and can't be used as a class name.
 */
class CObject {

    use ObjectTrait, DiAwareTrait;


    /**
     * Return a readable version of the instance.
     *
     * @return string
     */
    public function __toString() {
<<<<<<< HEAD
        $value = '';

        try {
            $value = print_r($this, true);
            Assert::string($value);                             // Ensure __toString() returns a string as otherwise...
        }                                                       // PHP will trigger a non-catchable fatal error.
        catch (\Throwable $ex) { ErrorHandler::handleToStringException($ex); }
        catch (\Exception $ex) { ErrorHandler::handleToStringException($ex); }

        return $value;
=======
        return print_r($this, true);
>>>>>>> e73625e3
    }
}<|MERGE_RESOLUTION|>--- conflicted
+++ resolved
@@ -21,19 +21,6 @@
      * @return string
      */
     public function __toString() {
-<<<<<<< HEAD
-        $value = '';
-
-        try {
-            $value = print_r($this, true);
-            Assert::string($value);                             // Ensure __toString() returns a string as otherwise...
-        }                                                       // PHP will trigger a non-catchable fatal error.
-        catch (\Throwable $ex) { ErrorHandler::handleToStringException($ex); }
-        catch (\Exception $ex) { ErrorHandler::handleToStringException($ex); }
-
-        return $value;
-=======
         return print_r($this, true);
->>>>>>> e73625e3
     }
 }