<!--

                                     DTD for the application's Struts configuration file
                                    =====================================================


    Struts 1.x general design and overview:  http://en.wikipedia.org/wiki/Apache_Struts_1
-->


<!-- ====== Type Definitions ============================================================================================ -->


<!--
    A "Boolean" is the string representation of a boolean variable ('true' or 'false').
-->
<!ENTITY % Boolean "(true|false)">


<!--
    A "ClassName" is the name of a PHP class that is instantiated to provide the functionality of the enclosing element.
-->
<!ENTITY % ClassName "CDATA">


<!--
    A "LogicalName" is the logical name used to reference an element.
-->
<!ENTITY % LogicalName "CDATA">


<!--
    A "RequestPath" is a module-relative URI path beginning with a slash "/" that identifies a mapped resource within the
    web application.
-->
<!ENTITY % RequestPath "CDATA">


<!--
    A "ResourcePath" is the relative location of a file system resource or a logical name pointing to another resource.
-->
<!ENTITY % ResourcePath "CDATA">



<!-- ====== Element Definitions ========================================================================================= -->


<!--
<<<<<<< HEAD
   The "struts-config" element is the root of the configuration file and contains nested elements for all of the other
   configuration settings.

   namespace  The default PHP namespace used for loading classes referenced by unqualified class names. Valid namespace
              separators are slash "/" and backslash "\". Additional namespaces may be specified in the "imports" element of
              the configuration.
              [default: the global namespace]

   file-base  Comma-delimited list of paths to lookup referenced files or file system locations (templates, layouts,
              fragments etc). Values may be absolute or relative to the application root directory. Each module can have its
              own list of "file-base" locations.
              [default: the application-wide configured view directory]
=======
    The "struts-config" element is the root of the configuration file and contains nested elements for all of the other
    configuration settings.

    namespace  The default PHP namespace used for loading classes referenced by unqualified class names. Valid namespace
               separators are the slash "/" and the backslash "\". Additional namespaces may be specified in the "imports"
               element of the configuration.
               [default: the global namespace]

    file-base  Comma-delimited list of paths to lookup referenced files or file system locations (templates, layouts, page
               fragments etc). Values may be absolute or relative to the directory "app.dir.root". Each {@link Module} can
               have its own list of "file-base" locations.
               [default: the application-wide configured view directory "app.dir.view"]
>>>>>>> 9e607181
-->
<!ELEMENT struts-config (imports?, global-forwards?, action-mappings, tiles?, controller?)>
<!ATTLIST struts-config
          namespace    %ResourcePath;    #IMPLIED
          file-base    %ResourcePath;    #IMPLIED
>


<!--
<<<<<<< HEAD
   The "imports" element describes a set of additional PHP names used for loading of classes referenced by unqualified class
   names. The individual names are configured through nested "import" elements.
=======
    The "imports" element describes a set of additional PHP names used for loading classes referenced by unqualified class
    names. The individual names are configured through nested "import" elements.
>>>>>>> 9e607181
-->
<!ELEMENT imports (import*)>
<!ATTLIST import>


<!--
<<<<<<< HEAD
   The "import" element describes an additional name used for class loading if a referenced unqualified class name can not
   be resolved in the module's default namespace. The element's value may describe a single PHP class or an entire PHP
   namespace. A single class is specified by its fully qualified class name. An entire namespace is specified by its name
   followed by a wildcard "*", e.g. "foo/*". When resolving names fully qualified class names are preferred over names
   imported via namespace wildcards. Valid namespace separators are the slash "/" and the backslash "\".
=======
    The "import" element describes an additional name used for loading classes if a referenced unqualified class name can not
    be resolved in the {@link Module}'s default namespace. The element's value may describe a single PHP class or an entire
    PHP namespace. A single class is specified by its fully qualified class name. A namespace is specified by its name
    followed by a wildcard "*" character, e.g. "foo/*". When resolving names fully qualified names are preferred over names
    imported via namespace wildcards. Valid namespace separators are the slash "/" and the backslash "\".
>>>>>>> 9e607181

    value  The name describing a single PHP class or all classes of a PHP namespace.
-->
<!ELEMENT import EMPTY>
<!ATTLIST import
          value    %ResourcePath;    #REQUIRED
>


<!--
    The "global-forwards" element describes a set of {@link ActionForward} instances that are available to all {@link Action}
    objects as a return value. The individual forwards are configured through nested "forward" elements. A "mapping" element
    may override a globally defined forward by defining a local (i.e. nested) "forward" element of the same name.
-->
<!ELEMENT global-forwards (forward*)>
<!ATTLIST global-forwards>


<!--
<<<<<<< HEAD
   The "forward" element describes an ActionForward. An ActionForward has a logical name and describes an URI, a file or a
   tiles definition. A "forward" element may be used for both global and local forward definitions. Global forwards are
   available to all mappings of the module. Local forwards are nested within a "mapping" element and are available only to
   the action invoked through that mapping.

   name      The unique identifier of the forward. Used to select the resource that should complete the request/response.

   include   The name of a tile definition or a file to include. Tile definition names must start with a dot ".", file names
             must not start with a dot ".". Exactly one of "include", "redirect" or "alias" must be specified.

   redirect  The module-relative URI to which a redirect instruction should be issued. Exactly one of "include", "redirect"
             or "alias" must be specified.

   alias     The name of another "forward" element to use instead of the current one (local forwards are preferred over
             global ones). Local forwards support the reserved alias "self" to reference a redirect forward to the current
             mapping. Exactly one of "include", "redirect" or "alias" must be specified.
=======
    The "forward" element describes an {@link ActionForward}. An ActionForward has a logical name and describes a resource to
    forward a request to after it was processed. The resource can be an {@link ActionMapping}, a URI, a tile definition or a
    file. The "forward" element can be used in both a global and a local context. Global forwards are defined in the
    "global-forwards" element and are available to all ActionMappings of the {@link Module}. Local forwards are defined in a
    "mapping" element and are available only in the context of that ActionMapping.

    name           The unique identifier of the forward. Used to select the resource to complete the request/response.
                   
    include        The name of a {@link Tile} definition or a file to include. Tile definition names must start with a dot 
                   ".", file names must not start with a dot ".". Exactly one of "include", "mapping", "redirect" or 
                   "forward" must be specified.
                   
    mapping        The name of an {@link ActionMapping} to which a redirect instruction should be issued. Exactly one of 
                   "include", "mapping", "redirect" or "forward" must be specified.
                   
    redirect       The {@link Module}-relative URI to which a redirect instruction should be issued. Exactly one of "include",
                   "mapping", "redirect" or "forward" must be specified.

    redirect-type  The type of redirect to be issued ("temporary" or "permanent"). Optional if the "redirect" attribute is 
                   specified, else not valid.
                   [default: "temporary"]

    forward        The name of another "forward" element to use instead of the current one. Locally defined forwards are 
                   preferred over globally defined ones. Supports the reserved value "self" to define a forward to the
                   currently used {@link ActionMapping} itself. Exactly one of "include", "mapping", "redirect" or "forward" 
                   must be specified.
>>>>>>> 9e607181
-->
<!ELEMENT forward (set*)>
<!ATTLIST forward
          name           %LogicalName;          #REQUIRED
          include        %ResourcePath;         #IMPLIED
          mapping        %LogicalName;          #IMPLIED
          redirect       %RequestPath;          #IMPLIED
          redirect-type  (temporary|permanent)  "temporary"
          forward        %LogicalName;          #IMPLIED
>


<!--
    The "action-mappings" element describes a set of {@link ActionMapping} objects that are available to process requests
    matching the given URI pattern. Individual ActionMappings are configured through nested "mapping" elements.
-->
<!ELEMENT action-mappings (mapping+)>
<!ATTLIST action-mappings>


<!--
<<<<<<< HEAD
   The "mapping" element describes an ActionMapping object to be used to process a request for a specific module-relative
   URI. The following attributes are defined:

   name                 The unique identifier of the mapping. Used to build mapping selectors to get mappings URLs by name.
                        Names must not contain the colon character ":" as the colon is the Module separator in a selector
                        expression.
                        [default: none]

   alias                TODO: Not yet implemented
                        The name of another "mapping" element to use for request processing instead of the current one.
                        Allows the definition of multiple request paths using the same mapping definition. Can not be used
                        in combination with "action", "include", "forward" or "redirect".

   path                 The module-relative path of the request, starting with a slash "/" character.

   match                TODO: Not yet implemented
                        The path attribute's matching type. Can be one of "literal" or "variable". If the value is "literal"
                        the path attribute is matched as-is. If the value is "variable" the path attribute can contain
                        parameter placeholders of the form "/path/{:param1:}/{:param2:}" matching variable path segments.
                        Parameter separator is the slash "/" character. If the last parameter placeholder is not followed by
                        a slash the parameter matches everything up to the end of the request path.
                        [default: "literal"]

   action               Class name of an Action subclass that will process requests for this action mapping. Can not be used
                        in combination with "alias", "include", "forward" or "redirect".

   include              The name of a tiles definition or a file to include, instead of passing the request to an action.
                        Tiles definition names must start with a dot ".", file names must not start with a dot. Can not be
                        used in combination with "alias", "action", "forward" or "redirect".

   forward              The name of a global "forward" element to forward control to, instead of passing the request to an
                        action. Can not be used in combination with "alias", "action", "include" or "redirect".

   redirect             The module-relative path of the location to which a redirect instruction should be issued, instead
                        of passing the request to an action. Can not be used in combination with "alias", "action", "include"
                        or "forward".

   redirect-type        The type of redirect that is issued ("temporary" or "permanent"). Optional if the "redirect" attribute
                        is specified, else not valid.
                        [default: "temporary"]

   form                 Class name of an ActionForm subclass, if any, that is associated with the mapping.

   form-scope           The context ("request" or "session") that is used to store and access the ActionForm, if any.
                        Optional if the "form" attribute is specified, else not valid.
                        [default: "request"]

   form-validate-first  Set to "true" if the ActionForm should be validated prior to calling the Action object, or set to
                        "false" if you don't want to perform validation at that time. The default behaviour is "false" if an
                        Action or a ActionForward (include, redirect, forward) are configured, and "true" if no Action and no
                        ActionForward are configured.
                        In other words: If an Action is configured per default the Action is responsible for input validation.
                        If neither an Action nor a ActionForward are configured the framework will perform input validation.
                        For this framework validation two nested "forward" elements named "success" and "error" must be
                        configured.
                        Optional if the "form" attribute is specified, else not valid.
                        [default: "request"]

   methods              Comma-delimited list of HTTP method verbs the action mapping supports.
                        [default: "get"]

   roles                Comma-delimited list of required roles to access the action mapping.
                        [default: none]

   default              Set to "true" if the mapping should be configured as the default action mapping for the module. If a
                        request does not match any other mapping, it will be passed to the action mapping with the "default"
                        attribute set to "true". Only one mapping can be marked as "default" within a module.
                        [default: "false"]
=======
    The "mapping" element describes an {@link ActionMapping} object to be used to process a request for a specific
    module-relative URI. The following attributes are defined:

    name                 The unique identifier of the ActionMapping. Used to build mapping selectors to get mappings URIs by
                         name. Names must not contain the colon character ":" as it is the {@link Module} separator in a
                         selector expression.
                         [default: none]

    path                 The {@link Module}-relative path of the request, starting with a slash "/" character.

  //match                TODO: Not yet implemented
  //                     The path attribute's matching type. Can be one of "literal" or "variable". If the value is "literal"
  //                     the path attribute is matched as-is. If the value is "variable" the path attribute can contain
  //                     parameter placeholders of the form "/path/{:param1:}/{:param2:}" matching variable path segments.
  //                     Parameter separator is the slash "/" character. If the last parameter placeholder is not followed by
  //                     a slash the parameter matches everything up to the end of the request path.
  //                     [default: "literal"]

    action               Class name of an {@link Action} subclass that will process requests for this ActionMapping. Only one
                         of "action", "include", "redirect" or "forward" can be specified.

    include              The name of a {@link Tile} definition or a file to include, instead of passing the request to an
                         {@link Action}. Tile definition names must start with a dot ".", file names must not start with a
                         dot. Only one of "action", "include", "redirect" or "forward" can be specified.

    redirect             The {@link Module}-relative path of the location to which a redirect instruction should be issued,
                         instead of passing the request to an {@link Action}. Only one of "action", "include", "redirect" or
                         "forward" can be specified.

    redirect-type        The type of redirect to be issued ("temporary" or "permanent"). Optional if the "redirect" attribute
                         is specified, else not valid.
                         [default: "temporary"]

    forward              The name of a global "forward" element to forward control to, instead of passing the request to an
                         {@link Action}. Not to be confused with a nested, locally defined ActionForward. Only one of
                         "action", "include", "redirect" or "forward" can be specified.

  //alias                TODO: Not yet implemented
  //                     The name of another "mapping" element to use for request processing instead of the current one.
  //                     Allows the definition of multiple request paths using the same mapping definition. Can not be used
  //                     in combination with "action", "include", "forward" or "redirect".

    form                 Class name of an {@link ActionForm} subclass, that is associated with the mapping. Optional.

    form-scope           The context ("request" or "session") that is used to store and access the {@link ActionForm}, if any.
                         Optional if the "form" attribute is specified, else not valid.
                         [default: "request"]

    form-validate-first  Set to "true" if the {@link ActionForm} should be validated automatically by the framework before
                         calling the {@link Action}. Set to "false" if validation is performed by the configured Action.
                         Optional if the "form" attribute is specified, else not valid.

                         The default behaviour is "false" if an Action or an {@link ActionForward} are configured, and "true"
                         if no Action and no ActionForward are configured. Framework validation requires the configuration of
                         two nested "forward" elements named "success" and "error".

                         In other words:
                         If an Action is configured, per default the Action is responsible for input validation. If neither
                         an Action nor an ActionForward are configured the framework will perform input validation.

    methods              Comma-delimited list of HTTP method verbs the action mapping supports.
                         [default: "get"]

    roles                Comma-delimited list of required roles to access the action mapping.
                         [default: none]

    default              Set to "true" if the mapping should be configured as the default action mapping of the {@link Module}.
                         If a request does not match any other action mapping, it will be passed to the mapping with the
                         "default" attribute set to "true". Only one mapping within a module can be marked as "default".
                         [default: "false"]
>>>>>>> 9e607181
-->
<!ELEMENT mapping ((forward*, set*)*)>
<!ATTLIST mapping
          name                   %LogicalName;          #IMPLIED
          path                   %RequestPath;          #REQUIRED
          action                 %ClassName;            #IMPLIED
          include                %ResourcePath;         #IMPLIED
          redirect               %RequestPath;          #IMPLIED
          redirect-type          (temporary|permanent)  "temporary"
          forward                %LogicalName;          #IMPLIED
          form                   %ClassName;            #IMPLIED
          form-scope             (request|session)      "request"
          form-validate-first    %Boolean;              "true"
          methods                CDATA                  "get"
          roles                  CDATA                  #IMPLIED
          default                %Boolean;              "false"
>


<!--
<<<<<<< HEAD
   The "tiles" element describes the set of available tiles objects. Individual tiles are configured through nested "tile"
   elements.

   class      Class name of a Tile subclass used as the Module's default Tile implementation.
              [default: rosasurfer\ministruts\Tile]

   namespace  The PHP namespace used by view templates and tiles. The namespace will be populated with the configured view
              helpers (constants and helper functions). Valid namespace separators are slash "/" and backslash "\".
              [default: the global namespace]
=======
    The "tiles" element describes the set of available {@link Tile}s objects. Individual tiles are configured through nested
    "tile" elements.

    class      Class name of a {@link Tile} subclass used as the {@link Module}'s default tile implementation.
               [default: rosasurfer\ministruts\Tile]

    namespace  The PHP namespace used by view templates and tiles. The namespace will be populated with the configured view
               helpers (constants and helper functions). Valid namespace separators are the slash "/" and the backslash "\".
               [default: the global namespace]
>>>>>>> 9e607181
-->
<!ELEMENT tiles (tile*)>
<!ATTLIST tiles
          class        %ClassName;       #IMPLIED
          namespace    %ResourcePath;    #IMPLIED
>


<!--
    The "tile" element describes a view fragment that can be inserted into a page. It is identified by its logical name.

<<<<<<< HEAD
   name      The unique identifier for this tile. Tile names must start with a dot ".".

   file      The path of the file to insert relative to the "file-base" location of the module. Exactly one of "file",
             "extends" or "alias" must be specified.

   extends   Name of a tile that is used as an ancestor of this tile. Tile names must start with a dot ".". All attributes
             from the ancestor are available to the new tile. Any attribute inherited from the ancestor can be overwritten
             by providing a new value. Exactly one of "file", "extends" or "alias" must be specified.

   alias     Name of another tile to use instead of the current one. Tile names must start with a dot ".". If this attribute
             is set the tile can not have child elements. Exactly one of "file", "extends" or "alias" must be specified.

   push      Whether data exchange between controller and view supports the MVC push model. Cannot be used in combination
             with the "alias" atrribute.
             If this value is set to "true" all variables in the Page context are made available to the view as regular PHP
             variables (MVC push model). If the value is set to "false" the push model is not supported. The MVC pull model
             is always supported, regardless of this setting.
=======
    name     The unique identifier for this {@link Tile}. Tile names must start with a dot ".".

    file     The path of the file to insert relative to the "file-base" location of the {@link Module}. Exactly one of "file",
             "extends" or "alias" must be specified.

    extends  Name of another {@link Tile} that is used as an ancestor of this tile. Tile names must start with a dot ".".
             All attributes from the ancestor are available to the new tile. Any attribute inherited from the ancestor can
             be overwritten by providing a new value. Exactly one of "file", "extends" or "alias" must be specified.

    alias    Name of another {@link Tile} to use instead of the current one. Tile names must start with a dot ".". If this
             attribute is set the tile can not have child elements. Exactly one of "file", "extends" or "alias" must be
             specified.

    push     Whether data exchange between controller and view supports the MVC push model. Cannot be used in combination
             with the "alias" attribute.
             If this value is set to "true" all variables in the {@link Page} context are made available to the view as
             regular PHP variables (MVC push model). If the value is set to "false" the push model is not supported. The MVC
             pull model is always supported, regardless of this setting.
>>>>>>> 9e607181
             [default: "false"]
-->
<!ELEMENT tile ((include*, set*)*)>
<!ATTLIST tile
          name       %LogicalName;     #REQUIRED
          file       %ResourcePath;    #IMPLIED
          extends    %LogicalName;     #IMPLIED
          alias      %LogicalName;     #IMPLIED
          push       %Boolean;         "false"
>


<!--
    The "include" element describes a resource to insert into a {@link Tile}, i.e. a view fragment or another tile.

    name   Name of the variable under which the resource is made available in the view.

<<<<<<< HEAD
   value  The name of a tiles definition or a file to include. Tile names must start with a dot ".", file names must not
          start with a dot. All properties from the surrounding tile are also available to the inserted element. Any property
          inherited from the surrounding tile can be overwritten by providing a new value. However, this will not modify the
          original value in the surrounding tile.
          If this attribute is omitted the surrounding tile is marked as a template and cannot be rendered independently.
          If a template is extended by another tile the extending tile can assign and override attributes of the extended
          tile. If all "include" elements of a tile have an assigned value the tile can be rendered.
=======
    value  The name of a tiles definition or a file to include. Tile names must start with a dot ".", file names must not
           start with a dot. All properties from the surrounding tile are also available to the inserted element. Any
           property inherited from the surrounding tile can be overwritten by providing a new value. However, this will not
           modify the original value in the surrounding tile.
           If this attribute is omitted the surrounding tile is marked as a template and cannot be rendered independently.
           If a template is extended by another tile the extending tile can assign and override attributes of the extended
           tile. If all "include" elements of a tile have an assigned value the tile can be rendered.
>>>>>>> 9e607181
-->
<!ELEMENT include EMPTY>
<!ATTLIST include
          name     %LogicalName;     #REQUIRED
          value    %ResourcePath;    #IMPLIED
>


<!--
<<<<<<< HEAD
   The "set" element describes an additional variable or class property. It can be used in "tile", "forward" and "mapping"
   elements. The value of this element can be specified as an XML attribute or in the body of the element.

   If the "set" element is used in a tile the value is made available in the resulting view as a regular PHP variable. If
   the "set" element is used in a "forward" or "mapping" element, after the object representing the element is instantiated,
   the setter for the property is called and passed the specified value.
=======
    The "set" element describes an additional variable or class property. It can be used in "tile", "forward" and "mapping"
    elements. The value of this element can be specified as an XML attribute or in the body of the element.

    If the "set" element is used in a {@link Tile} the value is made available in the resulting view as a regular PHP variable.
    If the "set" element is used in a "forward" or "mapping" element, after the object representing the element is instantiated,
    the setter for the property is called and passed the specified value.
>>>>>>> 9e607181

    name   Name of the variable or class property.

<<<<<<< HEAD
   type   The type of the created or passed value. Can be "bool", "int", "float" or "string".
          [default: "string"]
=======
    type   The type of the created or passed value. Can be "bool", "int", "float" or "string".
           [default: "string"]
>>>>>>> 9e607181

    value  String representation of the variable or property value. The value can be specified as an XML attribute or in the
           body of the element.
-->
<!ELEMENT set (#PCDATA)>
<!ATTLIST set
          name     %LogicalName;              #REQUIRED
          type     (bool|int|float|string)    "string"
          value    CDATA                      #IMPLIED
>


<!--
    The "controller" element describes controller related settings.

    request-processor  Name of the {@link RequestProcessor} subclass that will perform request processing for the {@link Module}.
                       [default: "rosasurfer\ministruts\RequestProcessor"]

    role-processor     Name of the {@link RoleProcessor} subclass that will perform role checking for the {@link Module}.
                       [default: none]
-->
<!ELEMENT controller EMPTY>
<!ATTLIST controller
          request-processor    %ClassName;    #IMPLIED
          role-processor       %ClassName;    #IMPLIED
><|MERGE_RESOLUTION|>--- conflicted
+++ resolved
@@ -47,20 +47,6 @@
 
 
 <!--
-<<<<<<< HEAD
-   The "struts-config" element is the root of the configuration file and contains nested elements for all of the other
-   configuration settings.
-
-   namespace  The default PHP namespace used for loading classes referenced by unqualified class names. Valid namespace
-              separators are slash "/" and backslash "\". Additional namespaces may be specified in the "imports" element of
-              the configuration.
-              [default: the global namespace]
-
-   file-base  Comma-delimited list of paths to lookup referenced files or file system locations (templates, layouts,
-              fragments etc). Values may be absolute or relative to the application root directory. Each module can have its
-              own list of "file-base" locations.
-              [default: the application-wide configured view directory]
-=======
     The "struts-config" element is the root of the configuration file and contains nested elements for all of the other
     configuration settings.
 
@@ -73,7 +59,6 @@
                fragments etc). Values may be absolute or relative to the directory "app.dir.root". Each {@link Module} can
                have its own list of "file-base" locations.
                [default: the application-wide configured view directory "app.dir.view"]
->>>>>>> 9e607181
 -->
 <!ELEMENT struts-config (imports?, global-forwards?, action-mappings, tiles?, controller?)>
 <!ATTLIST struts-config
@@ -83,32 +68,19 @@
 
 
 <!--
-<<<<<<< HEAD
-   The "imports" element describes a set of additional PHP names used for loading of classes referenced by unqualified class
-   names. The individual names are configured through nested "import" elements.
-=======
     The "imports" element describes a set of additional PHP names used for loading classes referenced by unqualified class
     names. The individual names are configured through nested "import" elements.
->>>>>>> 9e607181
 -->
 <!ELEMENT imports (import*)>
 <!ATTLIST import>
 
 
 <!--
-<<<<<<< HEAD
-   The "import" element describes an additional name used for class loading if a referenced unqualified class name can not
-   be resolved in the module's default namespace. The element's value may describe a single PHP class or an entire PHP
-   namespace. A single class is specified by its fully qualified class name. An entire namespace is specified by its name
-   followed by a wildcard "*", e.g. "foo/*". When resolving names fully qualified class names are preferred over names
-   imported via namespace wildcards. Valid namespace separators are the slash "/" and the backslash "\".
-=======
     The "import" element describes an additional name used for loading classes if a referenced unqualified class name can not
     be resolved in the {@link Module}'s default namespace. The element's value may describe a single PHP class or an entire
     PHP namespace. A single class is specified by its fully qualified class name. A namespace is specified by its name
     followed by a wildcard "*" character, e.g. "foo/*". When resolving names fully qualified names are preferred over names
     imported via namespace wildcards. Valid namespace separators are the slash "/" and the backslash "\".
->>>>>>> 9e607181
 
     value  The name describing a single PHP class or all classes of a PHP namespace.
 -->
@@ -128,24 +100,6 @@
 
 
 <!--
-<<<<<<< HEAD
-   The "forward" element describes an ActionForward. An ActionForward has a logical name and describes an URI, a file or a
-   tiles definition. A "forward" element may be used for both global and local forward definitions. Global forwards are
-   available to all mappings of the module. Local forwards are nested within a "mapping" element and are available only to
-   the action invoked through that mapping.
-
-   name      The unique identifier of the forward. Used to select the resource that should complete the request/response.
-
-   include   The name of a tile definition or a file to include. Tile definition names must start with a dot ".", file names
-             must not start with a dot ".". Exactly one of "include", "redirect" or "alias" must be specified.
-
-   redirect  The module-relative URI to which a redirect instruction should be issued. Exactly one of "include", "redirect"
-             or "alias" must be specified.
-
-   alias     The name of another "forward" element to use instead of the current one (local forwards are preferred over
-             global ones). Local forwards support the reserved alias "self" to reference a redirect forward to the current
-             mapping. Exactly one of "include", "redirect" or "alias" must be specified.
-=======
     The "forward" element describes an {@link ActionForward}. An ActionForward has a logical name and describes a resource to
     forward a request to after it was processed. The resource can be an {@link ActionMapping}, a URI, a tile definition or a
     file. The "forward" element can be used in both a global and a local context. Global forwards are defined in the
@@ -172,7 +126,6 @@
                    preferred over globally defined ones. Supports the reserved value "self" to define a forward to the
                    currently used {@link ActionMapping} itself. Exactly one of "include", "mapping", "redirect" or "forward" 
                    must be specified.
->>>>>>> 9e607181
 -->
 <!ELEMENT forward (set*)>
 <!ATTLIST forward
@@ -194,76 +147,6 @@
 
 
 <!--
-<<<<<<< HEAD
-   The "mapping" element describes an ActionMapping object to be used to process a request for a specific module-relative
-   URI. The following attributes are defined:
-
-   name                 The unique identifier of the mapping. Used to build mapping selectors to get mappings URLs by name.
-                        Names must not contain the colon character ":" as the colon is the Module separator in a selector
-                        expression.
-                        [default: none]
-
-   alias                TODO: Not yet implemented
-                        The name of another "mapping" element to use for request processing instead of the current one.
-                        Allows the definition of multiple request paths using the same mapping definition. Can not be used
-                        in combination with "action", "include", "forward" or "redirect".
-
-   path                 The module-relative path of the request, starting with a slash "/" character.
-
-   match                TODO: Not yet implemented
-                        The path attribute's matching type. Can be one of "literal" or "variable". If the value is "literal"
-                        the path attribute is matched as-is. If the value is "variable" the path attribute can contain
-                        parameter placeholders of the form "/path/{:param1:}/{:param2:}" matching variable path segments.
-                        Parameter separator is the slash "/" character. If the last parameter placeholder is not followed by
-                        a slash the parameter matches everything up to the end of the request path.
-                        [default: "literal"]
-
-   action               Class name of an Action subclass that will process requests for this action mapping. Can not be used
-                        in combination with "alias", "include", "forward" or "redirect".
-
-   include              The name of a tiles definition or a file to include, instead of passing the request to an action.
-                        Tiles definition names must start with a dot ".", file names must not start with a dot. Can not be
-                        used in combination with "alias", "action", "forward" or "redirect".
-
-   forward              The name of a global "forward" element to forward control to, instead of passing the request to an
-                        action. Can not be used in combination with "alias", "action", "include" or "redirect".
-
-   redirect             The module-relative path of the location to which a redirect instruction should be issued, instead
-                        of passing the request to an action. Can not be used in combination with "alias", "action", "include"
-                        or "forward".
-
-   redirect-type        The type of redirect that is issued ("temporary" or "permanent"). Optional if the "redirect" attribute
-                        is specified, else not valid.
-                        [default: "temporary"]
-
-   form                 Class name of an ActionForm subclass, if any, that is associated with the mapping.
-
-   form-scope           The context ("request" or "session") that is used to store and access the ActionForm, if any.
-                        Optional if the "form" attribute is specified, else not valid.
-                        [default: "request"]
-
-   form-validate-first  Set to "true" if the ActionForm should be validated prior to calling the Action object, or set to
-                        "false" if you don't want to perform validation at that time. The default behaviour is "false" if an
-                        Action or a ActionForward (include, redirect, forward) are configured, and "true" if no Action and no
-                        ActionForward are configured.
-                        In other words: If an Action is configured per default the Action is responsible for input validation.
-                        If neither an Action nor a ActionForward are configured the framework will perform input validation.
-                        For this framework validation two nested "forward" elements named "success" and "error" must be
-                        configured.
-                        Optional if the "form" attribute is specified, else not valid.
-                        [default: "request"]
-
-   methods              Comma-delimited list of HTTP method verbs the action mapping supports.
-                        [default: "get"]
-
-   roles                Comma-delimited list of required roles to access the action mapping.
-                        [default: none]
-
-   default              Set to "true" if the mapping should be configured as the default action mapping for the module. If a
-                        request does not match any other mapping, it will be passed to the action mapping with the "default"
-                        attribute set to "true". Only one mapping can be marked as "default" within a module.
-                        [default: "false"]
-=======
     The "mapping" element describes an {@link ActionMapping} object to be used to process a request for a specific
     module-relative URI. The following attributes are defined:
 
@@ -334,7 +217,6 @@
                          If a request does not match any other action mapping, it will be passed to the mapping with the
                          "default" attribute set to "true". Only one mapping within a module can be marked as "default".
                          [default: "false"]
->>>>>>> 9e607181
 -->
 <!ELEMENT mapping ((forward*, set*)*)>
 <!ATTLIST mapping
@@ -355,17 +237,6 @@
 
 
 <!--
-<<<<<<< HEAD
-   The "tiles" element describes the set of available tiles objects. Individual tiles are configured through nested "tile"
-   elements.
-
-   class      Class name of a Tile subclass used as the Module's default Tile implementation.
-              [default: rosasurfer\ministruts\Tile]
-
-   namespace  The PHP namespace used by view templates and tiles. The namespace will be populated with the configured view
-              helpers (constants and helper functions). Valid namespace separators are slash "/" and backslash "\".
-              [default: the global namespace]
-=======
     The "tiles" element describes the set of available {@link Tile}s objects. Individual tiles are configured through nested
     "tile" elements.
 
@@ -375,7 +246,6 @@
     namespace  The PHP namespace used by view templates and tiles. The namespace will be populated with the configured view
                helpers (constants and helper functions). Valid namespace separators are the slash "/" and the backslash "\".
                [default: the global namespace]
->>>>>>> 9e607181
 -->
 <!ELEMENT tiles (tile*)>
 <!ATTLIST tiles
@@ -387,25 +257,6 @@
 <!--
     The "tile" element describes a view fragment that can be inserted into a page. It is identified by its logical name.
 
-<<<<<<< HEAD
-   name      The unique identifier for this tile. Tile names must start with a dot ".".
-
-   file      The path of the file to insert relative to the "file-base" location of the module. Exactly one of "file",
-             "extends" or "alias" must be specified.
-
-   extends   Name of a tile that is used as an ancestor of this tile. Tile names must start with a dot ".". All attributes
-             from the ancestor are available to the new tile. Any attribute inherited from the ancestor can be overwritten
-             by providing a new value. Exactly one of "file", "extends" or "alias" must be specified.
-
-   alias     Name of another tile to use instead of the current one. Tile names must start with a dot ".". If this attribute
-             is set the tile can not have child elements. Exactly one of "file", "extends" or "alias" must be specified.
-
-   push      Whether data exchange between controller and view supports the MVC push model. Cannot be used in combination
-             with the "alias" atrribute.
-             If this value is set to "true" all variables in the Page context are made available to the view as regular PHP
-             variables (MVC push model). If the value is set to "false" the push model is not supported. The MVC pull model
-             is always supported, regardless of this setting.
-=======
     name     The unique identifier for this {@link Tile}. Tile names must start with a dot ".".
 
     file     The path of the file to insert relative to the "file-base" location of the {@link Module}. Exactly one of "file",
@@ -424,7 +275,6 @@
              If this value is set to "true" all variables in the {@link Page} context are made available to the view as
              regular PHP variables (MVC push model). If the value is set to "false" the push model is not supported. The MVC
              pull model is always supported, regardless of this setting.
->>>>>>> 9e607181
              [default: "false"]
 -->
 <!ELEMENT tile ((include*, set*)*)>
@@ -442,15 +292,6 @@
 
     name   Name of the variable under which the resource is made available in the view.
 
-<<<<<<< HEAD
-   value  The name of a tiles definition or a file to include. Tile names must start with a dot ".", file names must not
-          start with a dot. All properties from the surrounding tile are also available to the inserted element. Any property
-          inherited from the surrounding tile can be overwritten by providing a new value. However, this will not modify the
-          original value in the surrounding tile.
-          If this attribute is omitted the surrounding tile is marked as a template and cannot be rendered independently.
-          If a template is extended by another tile the extending tile can assign and override attributes of the extended
-          tile. If all "include" elements of a tile have an assigned value the tile can be rendered.
-=======
     value  The name of a tiles definition or a file to include. Tile names must start with a dot ".", file names must not
            start with a dot. All properties from the surrounding tile are also available to the inserted element. Any
            property inherited from the surrounding tile can be overwritten by providing a new value. However, this will not
@@ -458,7 +299,6 @@
            If this attribute is omitted the surrounding tile is marked as a template and cannot be rendered independently.
            If a template is extended by another tile the extending tile can assign and override attributes of the extended
            tile. If all "include" elements of a tile have an assigned value the tile can be rendered.
->>>>>>> 9e607181
 -->
 <!ELEMENT include EMPTY>
 <!ATTLIST include
@@ -468,31 +308,17 @@
 
 
 <!--
-<<<<<<< HEAD
-   The "set" element describes an additional variable or class property. It can be used in "tile", "forward" and "mapping"
-   elements. The value of this element can be specified as an XML attribute or in the body of the element.
-
-   If the "set" element is used in a tile the value is made available in the resulting view as a regular PHP variable. If
-   the "set" element is used in a "forward" or "mapping" element, after the object representing the element is instantiated,
-   the setter for the property is called and passed the specified value.
-=======
     The "set" element describes an additional variable or class property. It can be used in "tile", "forward" and "mapping"
     elements. The value of this element can be specified as an XML attribute or in the body of the element.
 
     If the "set" element is used in a {@link Tile} the value is made available in the resulting view as a regular PHP variable.
     If the "set" element is used in a "forward" or "mapping" element, after the object representing the element is instantiated,
     the setter for the property is called and passed the specified value.
->>>>>>> 9e607181
 
     name   Name of the variable or class property.
 
-<<<<<<< HEAD
-   type   The type of the created or passed value. Can be "bool", "int", "float" or "string".
-          [default: "string"]
-=======
     type   The type of the created or passed value. Can be "bool", "int", "float" or "string".
            [default: "string"]
->>>>>>> 9e607181
 
     value  String representation of the variable or property value. The value can be specified as an XML attribute or in the
            body of the element.
