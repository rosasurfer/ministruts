<?php
namespace rosasurfer\ministruts;

use rosasurfer\core\CObject;
use rosasurfer\core\assert\Assert;
use rosasurfer\core\exception\IllegalAccessException;


/**
 * ActionForm
 *
 * An {@link ActionForm} encapsulates and represents interpreted user input. It provides an interface for {@link Action}s
 * and business layer to access and validate this input. Use {@link ActionInput} to access the raw input parameters.
 */
abstract class ActionForm extends CObject implements \ArrayAccess {


    /** @var Request [transient] - the request the form belongs to */
    protected $request;

    /** @var string - dispatch action key, populated if the Action handling the request is a DispatchAction */
    protected $actionKey;

    /** @var string[] */
    protected static $fileUploadErrors = [
        UPLOAD_ERR_OK         => 'Success (UPLOAD_ERR_OK)',
        UPLOAD_ERR_INI_SIZE   => 'Upload error, file too big (UPLOAD_ERR_INI_SIZE)',
        UPLOAD_ERR_FORM_SIZE  => 'Upload error, file too big (UPLOAD_ERR_FORM_SIZE)',
        UPLOAD_ERR_PARTIAL    => 'Partial file upload error, try again (UPLOAD_ERR_PARTIAL)',
        UPLOAD_ERR_NO_FILE    => 'Error while uploading the file (UPLOAD_ERR_NO_FILE)',
        UPLOAD_ERR_NO_TMP_DIR => 'Read/write error while uploading the file (UPLOAD_ERR_NO_TMP_DIR)',
        UPLOAD_ERR_CANT_WRITE => 'Read/write error while uploading the file (UPLOAD_ERR_CANT_WRITE)',
        UPLOAD_ERR_EXTENSION  => 'Error while uploading the file (UPLOAD_ERR_EXTENSION)',
    ];


    /**
     * Constructor
     *
     * Create a new form instance with data from the passed {@link Request}.
     *
     * @param  Request $request
     */
    public function __construct(Request $request) {
        $this->request = $request;

        /** @var ActionMapping $mapping */
        $mapping = $request->getAttribute(ACTION_MAPPING_KEY);
        $actionClass = $mapping->getActionClassName();

        // if a DispatchAction is used read the action key
        if (is_subclass_of($actionClass, DispatchAction::class)) {
            $this->initActionKey();
        }
        $this->populate();
    }


    /**
     * Read a submitted {@link DispatchAction} key.
     *
     * MiniStruts expects the action key nested in an array named "submit". Write your HTML as follows:
     *
     * @example
     * <pre>
     *  &lt;img type="submit" name="submit[action]" value="{action-key}" src=... /&gt;
     * </pre>
     */
    protected function initActionKey() {
        /**
         * PHP breaks transmitted parameters by silently converting dots "." and spaces " " in names to underscores. This
         * especially breaks submit image elements, as the HTML standard appends the clicked image coordinates to the submit
         * parameter.
         *
         * HTML example:
         *   <form action="/url">
         *      <input type="text" name="foo.bar" value="baz">
         *      <img type="submit" name="action" src="image.png">
         *   </form>
         *
         * Parameters sent by the browser:
         *   GET /url?foo.bar=baz&action.x=123&action.y=456 HTTP/1.0
         *
         * Parameters after PHP input processing:
         *   $_GET = array(
         *       [foo_bar]  => baz                              // broken name
         *       [action_x] => 123                              // broken name
         *       [action_y] => 456                              // broken name
         *   )
         *
         * - Workaround for image submit elements (<img type="submit"...):
         *   Note the element's name attribute as follows: <img type="submit" name="submit[action]" ...>
         *   The browser will send "?submit[action].x=123&submit[action].y=456". PHP will treat the parameter as an array
         *   and discard the image coordinates, and the submit parameter name will stay unmodified.
         *
         * - Workaround for other parameters with dots or spaces:
         *   Wrap the name in an array:
         *   $_REQUEST = array(
         *       [action_x]            => value                 // <img type="submit" name="action"...  => broken by PHP
         *       [application_name]    => value                 // regular custom parameter             => broken by PHP
         *       [top_level_with_dots] => Array (               // custom top-level parameter           => broken by PHP
         *           [nested.level.with.dots] => value          // custom parameters wrapped in array   => not broken by PHP
         *       )
         *   )
         */
        $params = $this->request->input()->all();
        if (isset($params['submit']['action'])) {
            $key = $params['submit']['action'];
            if (is_string($key)) {
                $this->actionKey = $key;
            }
        }
    }


    /**
     * Return the dispatch action key (if the action is a {@link DispatchAction} and a key was submitted).
     *
<<<<<<< HEAD
     * @return string? - action key or NULL if no action key was submitted
=======
     * @return ?string - action key or NULL if no action key was submitted
>>>>>>> e73625e3
     *
     * @see    java.struts.DispatchAction
     */
    public function getActionKey() {
        return $this->actionKey;
    }


    /**
     * Populate the form object with the request parameters.
     *
     * @return void
     */
    abstract protected function populate();


    /**
     * Validate the form parameters syntactically.
     *
     * @return bool - whether the submitted parameters are valid
     */
    abstract public function validate();


    /**
     * Return the property with the specified name. If a getter for the property exists the getter is called. Otherwise
     * the property is returned.
     *
     * @param  string $name               - property name
     * @param  mixed  $default [optional] - default value to return if the specified property was not found (default: none)
     *
     * @return mixed
     */
    public function get($name, $default = null) {
        Assert::string($name);

        switch ($name) {
            case 'request':
            case 'fileUploadErrors':
                return $default;
        }
        if (method_exists($this, $method='get'.$name)) {
            return $this->$method();
        }
        if (property_exists($this, $name)) {
            return $this->$name;
        }
        return $default;
    }


    /**
     * Whether a form property with the specified name exists.
     *
     * @param  string $name
     *
     * @return bool
     */
    public function offsetExists($name) {
        Assert::string($name);

        switch ($name) {
            case 'request':
            case 'fileUploadErrors':
                return false;
        }
        return property_exists($this, $name) || method_exists($this, 'get'.$name);
    }


    /**
     * Return the property with the specified name. If a getter for the property exists the getter is called. Otherwise
     * the property is returned.
     *
     * @param  string $name
     *
     * @return mixed
     */
    public function offsetGet($name) {
        return $this->get($name);
    }


    /**
     * Setting/modifying form properties is not allowed.
     *
     * @param  string $name
     * @param  mixed  $value
     *
     * $throws IllegalAccessException
     */
    final public function offsetSet($name, $value) {
        throw new IllegalAccessException('Cannot set/modify ActionForm properties');
    }


    /**
     * Unsetting form properties is not allowed.
     *
     * @param  string $name
     *
     * $throws IllegalAccessException
     */
    final public function offsetUnset($name) {
        throw new IllegalAccessException('Cannot set/modify ActionForm properties');
    }


    /**
     * Prevent serialization of transient properties.
     *
     * @return string[] - array of property names to serialize
     */
    public function __sleep() {
        $array = (array)$this;
        foreach ($array as $name => $property) {
            if (is_object($property) || is_resource($property)) {
                unset($array[$name]);                               // drop object and resource references
            }
        }
        return \array_keys($array);
    }
}<|MERGE_RESOLUTION|>--- conflicted
+++ resolved
@@ -116,11 +116,7 @@
     /**
      * Return the dispatch action key (if the action is a {@link DispatchAction} and a key was submitted).
      *
-<<<<<<< HEAD
-     * @return string? - action key or NULL if no action key was submitted
-=======
      * @return ?string - action key or NULL if no action key was submitted
->>>>>>> e73625e3
      *
      * @see    java.struts.DispatchAction
      */
