<?php
namespace rosasurfer\ministruts\url;

use rosasurfer\core\CObject;
use rosasurfer\core\assert\Assert;
<<<<<<< HEAD
use rosasurfer\core\debug\ErrorHandler;
use rosasurfer\di\proxy\Request;
=======
use rosasurfer\core\di\proxy\Request;
use rosasurfer\core\error\ErrorHandler;
>>>>>>> e73625e3

use const rosasurfer\CLI;


/**
 * URL generation helper
 */
class Url extends CObject {


    /** @var string - URI as passed to the constructor */
    protected $uri;

    /** @var string - application relative URI */
    protected $appRelativeUri;

    /** @var string[] */
    protected $parameters = [];


    /**
     * Constructor
     *
     * Create a new Url instance.
     *
     * @param  string $uri - URI part of the URL to generate. If the URI starts with a slash "/" it is interpreted as
     *                       relative to the application's base URI (the main module). If the URI does not start with a
     *                       slash it is interpreted as relative to the application's current module.
     */
    public function __construct($uri) {
        Assert::string($uri);
        $this->uri = $uri;

        // TODO: If called from a non-MiniStruts context (i.e. CLI) this method will fail.
        // TODO: If a full URL is passed (http://...) this method will fail.

        if (strpos($uri, '/') === 0) {
            // the resulting URI is relative to the application base URI
            $this->appRelativeUri = substr($uri, 1);
        }
        else {
            // the resulting URI is relative to the application's current module (which may be the main module)
            $prefix = Request::getModule()->getPrefix();        // main: "";  submodule: "path/"
            $this->appRelativeUri = $prefix.$uri;
        }
    }


    /**
     * Return a text presentation of this instance&#46;  This is the absolute URI reference to include in a HTML page to link
     * to the resource.
     *
     * @return string
     */
    public function __toString() {
        $uri = '';
<<<<<<< HEAD

=======
>>>>>>> e73625e3
        try {
            $uri = $this->appRelativeUri;
            if ($this->parameters) {
                if (strpos($uri, '?') === false) $uri .= '?';
                else                             $uri .= '&';
                $uri .= http_build_query($this->parameters, null, '&');
            }
            $uri = Request::getApplicationBaseUri().$uri;
<<<<<<< HEAD

            Assert::string($uri);                               // Ensure __toString() returns a string as otherwise...
        }                                                       // PHP will trigger a non-catchable fatal error.
        catch (\Throwable $ex) { ErrorHandler::handleToStringException($ex); }
        catch (\Exception $ex) { ErrorHandler::handleToStringException($ex); }

        return $uri;
=======
            Assert::string($uri);
        }                                                                       // Ensure __toString() doesn't throw an exception as otherwise
        catch (\Throwable $ex) { ErrorHandler::handleToStringException($ex); }  // PHP < 7.4 will trigger a non-catchable fatal error.
        return $uri;                                                            // @see  https://bugs.php.net/bug.php?id=53648
>>>>>>> e73625e3
    }
}<|MERGE_RESOLUTION|>--- conflicted
+++ resolved
@@ -3,13 +3,8 @@
 
 use rosasurfer\core\CObject;
 use rosasurfer\core\assert\Assert;
-<<<<<<< HEAD
-use rosasurfer\core\debug\ErrorHandler;
-use rosasurfer\di\proxy\Request;
-=======
 use rosasurfer\core\di\proxy\Request;
 use rosasurfer\core\error\ErrorHandler;
->>>>>>> e73625e3
 
 use const rosasurfer\CLI;
 
@@ -66,10 +61,6 @@
      */
     public function __toString() {
         $uri = '';
-<<<<<<< HEAD
-
-=======
->>>>>>> e73625e3
         try {
             $uri = $this->appRelativeUri;
             if ($this->parameters) {
@@ -78,19 +69,9 @@
                 $uri .= http_build_query($this->parameters, null, '&');
             }
             $uri = Request::getApplicationBaseUri().$uri;
-<<<<<<< HEAD
-
-            Assert::string($uri);                               // Ensure __toString() returns a string as otherwise...
-        }                                                       // PHP will trigger a non-catchable fatal error.
-        catch (\Throwable $ex) { ErrorHandler::handleToStringException($ex); }
-        catch (\Exception $ex) { ErrorHandler::handleToStringException($ex); }
-
-        return $uri;
-=======
             Assert::string($uri);
         }                                                                       // Ensure __toString() doesn't throw an exception as otherwise
         catch (\Throwable $ex) { ErrorHandler::handleToStringException($ex); }  // PHP < 7.4 will trigger a non-catchable fatal error.
         return $uri;                                                            // @see  https://bugs.php.net/bug.php?id=53648
->>>>>>> e73625e3
     }
 }