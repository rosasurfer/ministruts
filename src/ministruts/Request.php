--- conflicted
+++ resolved
@@ -156,15 +156,9 @@
 
 
     /**
-<<<<<<< HEAD
      * Return the single $_REQUEST parameter with the specified name. If multiple $_REQUEST parameters with that name have
      * been transmitted, the last one is returned. If an array of $_REQUEST parameters with that name has been transmitted
      * they are all ignored.
-=======
-     * Return the single $_REQUEST parameter with the specified name&#46;  If multiple $_REQUEST parameters with that name
-     * have been transmitted, the last one is returned&#46;  If an array of $_REQUEST parameters with that name have been
-     * transmitted they are ignored.
->>>>>>> 116f0867
      *
      * @param  string $name - parameter name
      *
@@ -181,8 +175,8 @@
 
 
     /**
-     * Return an array of $_REQUEST parameters with the specified name&#46;  If a single $_REQUEST parameter with that name
-     * was transmitted it is ignored.
+     * Return an array of $_REQUEST parameters with the specified name. If a single $_REQUEST parameter with that name was
+     * transmitted it is ignored.
      *
      * @param  string $name - parameter name
      *
@@ -199,15 +193,9 @@
 
 
     /**
-<<<<<<< HEAD
      * Return the single $_GET parameter with the specified name. If multiple $_GET parameters with that name have been
      * transmitted, the last one is returned. If an array of $_GET parameters with that name has been transmitted they are
      * all ignored.
-=======
-     * Return the single $_GET parameter with the specified name&#46;  If multiple $_GET parameters with that name have been
-     * transmitted, the last one is returned&#46;  If an array of $_GET parameters with that name have been transmitted they
-     * are ignored.
->>>>>>> 116f0867
      *
      * @param  string $name - parameter name
      *
@@ -224,7 +212,7 @@
 
 
     /**
-     * Return an array of $_GET parameters with the specified name&#46;  If a single $_GET parameter with that name was
+     * Return an array of $_GET parameters with the specified name. If a single $_GET parameter with that name was
      * transmitted it is ignored.
      *
      * @param  string $name - parameter name
@@ -242,15 +230,9 @@
 
 
     /**
-<<<<<<< HEAD
      * Return the single $_POST parameter with the specified name. If multiple $_POST parameters with that name have been
      * transmitted, the last one is returned. If an array of $_POST parameters with that name has been transmitted they are
      * all ignored.
-=======
-     * Return the single $_POST parameter with the specified name&#46;  If multiple $_POST parameters with that name have
-     * been transmitted, the last one is returned&#46;  If an array of $_POST parameters with that name have been transmitted
-     * they are ignored.
->>>>>>> 116f0867
      *
      * @param  string $name - parameter name
      *
@@ -267,7 +249,7 @@
 
 
     /**
-     * Return an array of $_POST parameters with the specified name&#46;  If a single $_POST parameter with that name was
+     * Return an array of $_POST parameters with the specified name. If a single $_POST parameter with that name was
      * transmitted it is ignored.
      *
      * @param  string $name - parameter name
@@ -285,15 +267,8 @@
 
 
     /**
-<<<<<<< HEAD
      * Return an object-oriented representation of the files uploaded with the request. The PHP array structure of $_FILES
      * is converted to normalized arrays.
-=======
-     * Return an object-oriented representation of the uploaded files&#46;  The PHP array structure of uploaded files is
-     * converted to regular file arrays.
-     *
-     * @TODO: convert file data to {@link UploadedFile} instances
->>>>>>> 116f0867
      *
      * @return array - associative array of files
      *
@@ -327,7 +302,7 @@
 
 
     /**
-     * Return an object-oriented representation of a file uploaded with the request.
+     * Return an object-oriented representation of a single file uploaded with the request.
      *
      * @param  string $name - parameter name of the file upload
      *
@@ -353,8 +328,8 @@
      *
      * @example
      * <pre>
-     *  $request->getUrl():       "http://a.domain.tld/path/application/module/foo/bar.html?key=value"
-     *  $request->getHostname():  "a.domain.tld"
+     * $request->getUrl():       "http://a.domain.tld/path/application/module/foo/bar.html?key=value"
+     * $request->getHostname():  "a.domain.tld"
      * </pre>
      */
     public function getHostname() {
@@ -368,14 +343,14 @@
 
 
     /**
-     * Return the root URL of the server the request was made to&#46;  This value always ends with a slash "/".
+     * Return the root URL of the server the request was made to. This value always ends with a slash "/".
      *
      * @return string - root URL: protocol + host name + port
      *
      * @example
      * <pre>
-     *  $request->getUrl():      "http://a.domain.tld/path/application/module/foo/bar.html?key=value"
-     *  $request->getHostUrl():  "http://a.domain.tld/"
+     * $request->getUrl():      "http://a.domain.tld/path/application/module/foo/bar.html?key=value"
+     * $request->getHostUrl():  "http://a.domain.tld/"
      * </pre>
      */
     public function getHostUrl() {
@@ -398,7 +373,7 @@
      *                  All URLs in this framework are virtual, there is no "path info" as such.
      * @example
      * <pre>
-     *  "http://a.domain.tld/path/application/module/foo/bar.html?key=value"
+     * "http://a.domain.tld/path/application/module/foo/bar.html?key=value"
      * </pre>
      */
     public function getUrl() {
@@ -407,15 +382,15 @@
 
 
     /**
-     * Return the URI of the request (the value in the first line of the HTTP protocol)&#46;  This value always starts with
-     * a slash "/".
+     * Return the URI of the request (the value in the first line of the HTTP protocol). This value always starts
+     * with a slash "/".
      *
      * @return string - URI: path + query string
      *                  All URLs in this framework are virtual, there is no "path info" as such.
      * @example
      * <pre>
-     *  $request->getUrl():  "http://a.domain.tld/path/application/module/foo/bar.html?key=value"
-     *  $request->getUri():  "/path/application/module/foo/bar.html?key=value"
+     * $request->getUrl():  "http://a.domain.tld/path/application/module/foo/bar.html?key=value"
+     * $request->getUri():  "/path/application/module/foo/bar.html?key=value"
      * </pre>
      */
     public function getUri() {
@@ -424,14 +399,14 @@
 
 
     /**
-     * Return the path fragment of the request's URI&#46;  This value always starts with a slash "/".
+     * Return the path fragment of the request's URI. This value always starts with a slash "/".
      *
      * @return string - path without query string
      *                  All URLs in this framework are virtual, there is no "path info" as such.
      * @example
      * <pre>
-     *  $request->getUrl():   "http://a.domain.tld/path/application/module/foo/bar.html?key=value"
-     *  $request->getPath():  "/path/application/module/foo/bar.html"
+     * $request->getUrl():   "http://a.domain.tld/path/application/module/foo/bar.html?key=value"
+     * $request->getPath():  "/path/application/module/foo/bar.html"
      * </pre>
      */
     public function getPath() {
@@ -447,14 +422,14 @@
 
 
     /**
-     * Return the root URL of the application&#46;  This value always ends with a slash "/".
+     * Return the root URL of the application. This value always ends with a slash "/".
      *
      * @return string - URL: protocol + host name + port + application_base_uri
      *
      * @example
      * <pre>
-     *  $request->getUrl():              "http://a.domain.tld/path/application/module/foo/bar.html?key=value"
-     *  $request->getApplicationUrl():   "http://a.domain.tld/path/application/"
+     * $request->getUrl():              "http://a.domain.tld/path/application/module/foo/bar.html?key=value"
+     * $request->getApplicationUrl():   "http://a.domain.tld/path/application/"
      * </pre>
      */
     public function getApplicationUrl() {
@@ -464,14 +439,14 @@
 
 
     /**
-     * Return the request's URI relative to the application's base URL&#46;  This value always starts with a slash "/".
+     * Return the request's URI relative to the application's base URL. This value always starts with a slash "/".
      *
      * @return string - URI: slash + module prefix + path + query string
      *                  All URLs in this framework are virtual, there is no "path info" as such.
      * @example
      * <pre>
-     *  $request->getUrl():                    "http://a.domain.tld/path/application/module/foo/bar.html?key=value"
-     *  $request->getApplicationRelativeUri(): "/module/foo/bar.html?key=value"
+     * $request->getUrl():                    "http://a.domain.tld/path/application/module/foo/bar.html?key=value"
+     * $request->getApplicationRelativeUri(): "/module/foo/bar.html?key=value"
      * </pre>
      */
     public function getApplicationRelativeUri() {
@@ -481,15 +456,15 @@
 
 
     /**
-     * Return the request's path fragment relative to the application's base URL&#46;  This value always starts with a
-     * slash "/".
+     * Return the request's path fragment relative to the application's base URL. This value always starts with
+     * a slash "/".
      *
      * @return string - path fragment: slash + module prefix + path (without query string)
      *                  All URLs in this framework are virtual, there is no "path info" as such.
      * @example
      * <pre>
-     *  $request->getUrl():                      "http://a.domain.tld/path/application/module/foo/bar.html?key=value"
-     *  $request->getApplicationRelativePath()   "/module/foo/bar.html"
+     * $request->getUrl():                      "http://a.domain.tld/path/application/module/foo/bar.html?key=value"
+     * $request->getApplicationRelativePath()   "/module/foo/bar.html"
      * </pre>
      */
     public function getApplicationRelativePath() {
@@ -499,14 +474,14 @@
 
 
     /**
-     * Return the application's base URI&#46;  The value always starts and ends with a slash "/".
+     * Return the application's base URI. The value always starts and ends with a slash "/".
      *
      * @return string - a partial URI (application path without module prefix and query string)
      *
      * @example
      * <pre>
-     *  $request->getUrl():                  "http://a.domain.tld/path/application/module/foo/bar.html?key=value"
-     *  $request->getApplicationBaseUri():   "/path/application/"
+     * $request->getUrl():                  "http://a.domain.tld/path/application/module/foo/bar.html?key=value"
+     * $request->getApplicationBaseUri():   "/path/application/"
      * </pre>
      */
     public function getApplicationBaseUri() {
@@ -529,7 +504,7 @@
 
 
     /**
-     * Resolve the value of an existing APP_BASE_URI server variable&#46;  Considers existing redirection values.
+     * Resolve the value of an existing APP_BASE_URI server variable. Considers existing redirection values.
      *
      * @return string|null - value or NULL if the variable is not defined
      */
@@ -555,8 +530,8 @@
      *
      * @example
      * <pre>
-     *  $request->getUrl():          "http://a.domain.tld/path/application/module/foo/bar.html?key=value"
-     *  $request->getQueryString():  "key=value"
+     * $request->getUrl():          "http://a.domain.tld/path/application/module/foo/bar.html?key=value"
+     * $request->getQueryString():  "key=value"
      * </pre>
      */
     public function getQueryString() {
@@ -609,7 +584,7 @@
 
 
     /**
-     * Return the content of the request (the body)&#46;  For file uploads the method returns not the real binary content&#46;
+     * Return the content of the request (the body). For file uploads the method returns not the real binary content.
      * Instead it returns the available meta infos.
      *
      * @return string - request body or meta infos
@@ -638,8 +613,8 @@
 
 
     /**
-     * Return the "Content-Type" header of the request&#46;  If multiple "Content-Type" headers have been transmitted the
-     * first one is returned.
+     * Return the "Content-Type" header of the request. If multiple "Content-Type" headers have been transmitted the first
+     * one is returned.
      *
      * @return string|null - "Content-Type" header or NULL if no "Content-Type" header was transmitted.
      */
@@ -658,7 +633,7 @@
 
 
     /**
-     * Return the current HTTP session object&#46;  If a session does not yet exist, one is created.
+     * Return the current HTTP session object. If a session does not yet exist, one is created.
      *
      * @return HttpSession
      */
@@ -668,7 +643,7 @@
 
 
     /**
-     * Whether an HTTP session was started during the request&#46;  Not whether the session is still open (active).
+     * Whether an HTTP session was started during the request. Not whether the session is still open (active).
      *
      * @return bool
      */
@@ -678,7 +653,7 @@
 
 
     /**
-     * Whether a session attribute of the specified name exists&#46;  If no session exists none is started.
+     * Whether a session attribute of the specified name exists. If no session exists none is started.
      *
      * @param  string $key - key
      *
@@ -712,8 +687,8 @@
 
 
     /**
-     * Whether a valid session id was transmitted with the request&#46;  An invalid id is a URL based session id when the
-     * php.ini setting 'session.use_only_cookies' is enabled.
+     * Whether a valid session id was transmitted with the request. An invalid id is a URL based session id when the php.ini
+     * setting 'session.use_only_cookies' is enabled.
      *
      * @return bool
      */
@@ -754,8 +729,8 @@
 
 
     /**
-     * Gibt den Wert des angegebenen Headers zurueck&#46;  Wurden mehrere Header dieses Namens uebertragen, wird der Wert des
-     * ersten uebertragenen Headers zurueckgegeben.
+     * Gibt den Wert des angegebenen Headers zurueck.  Wurden mehrere Header dieses Namens uebertragen,
+     * wird der Wert des ersten uebertragenen Headers zurueckgegeben.
      *
      * @param  string $name - Name des Headers
      *
@@ -829,7 +804,7 @@
 
 
     /**
-     * Return the value of the specified header&#46;  If multiple headers are specified or multiple headers have been
+     * Return the value of the specified header. If multiple headers are specified or multiple headers have been
      * transmitted, return all values as a comma-separated list (in transmission order).
      *
      * @param  string|string[] $names - one or more header names
@@ -905,8 +880,7 @@
 
 
     /**
-     * Store a value in the <tt>Request</tt> context&#46;  Can be used to transfer data from controllers or <tt>Action</tt>s
-     * to views.
+     * Store a value in the <tt>Request</tt> context. Can be used to transfer data from controllers or <tt>Action</tt>s to views.
      *
      * @param  string $key   - Schluessel, unter dem der Wert gespeichert wird
      * @param  mixed  $value - der zu speichernde Wert
@@ -917,7 +891,7 @@
 
 
     /**
-     * Loescht die Werte mit den angegebenen Schluesseln aus dem Request-Context&#46;  Es koennen mehrere Schluessel
+     * Loescht die Werte mit den angegebenen Schluesseln aus dem Request-Context. Es koennen mehrere Schluessel
      * angegeben werden.
      *
      * @param  string $key - Schluessel des zu loeschenden Wertes
