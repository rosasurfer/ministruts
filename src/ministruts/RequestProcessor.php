--- conflicted
+++ resolved
@@ -285,11 +285,7 @@
 
         // if a string identifier was returned resolve the named instance
         if (is_string($forward))
-<<<<<<< HEAD
-            $forward = $mapping->findForwardOrFail($forward);
-=======
             $forward = $mapping->getForward($forward);
->>>>>>> 9e607181
 
         $this->processActionForward($request, $response, $forward);
         return false;
