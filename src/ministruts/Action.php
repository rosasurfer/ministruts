--- conflicted
+++ resolved
@@ -49,8 +49,8 @@
      * @param  Request  $request
      * @param  Response $response
      *
-     * @return ActionForward|string? - NULL to continue request processing;
-     *                                 ActionForward or forward name if request processing is finished
+     * @return ActionForward|string|null - NULL to continue request processing;
+     *                                     ActionForward or forward name if request processing is finished
      */
     public function executeBefore(Request $request, Response $response) {
         return null;
@@ -63,8 +63,8 @@
      * @param  Request  $request
      * @param  Response $response
      *
-     * @return ActionForward|string? - ActionForward or forward name to forward to;
-     *                                 NULL if request processing is finished
+     * @return ActionForward|string|null - ActionForward or forward name to forward to;
+     *                                     NULL if request processing is finished
      */
     abstract public function execute(Request $request, Response $response);
 
@@ -80,11 +80,7 @@
      * @param  Response      $response
      * @param  ActionForward $forward [optional] - original ActionForward as returned by Action::execute()
      *
-<<<<<<< HEAD
-     * @return ActionForward? - original or modified ActionForward (e.g. a route with added query parameters)
-=======
      * @return ?ActionForward - original or modified ActionForward (e.g. a route with added query parameters)
->>>>>>> e73625e3
      */
     public function executeAfter(Request $request, Response $response, ActionForward $forward = null) {
         return $forward;
@@ -96,11 +92,7 @@
      *
      * @param  string $name - forward identifier
      *
-<<<<<<< HEAD
-     * @return ActionForward? - found ActionForward or NULL if no such forward was found
-=======
      * @return ?ActionForward - found ActionForward or NULL if no such forward was found
->>>>>>> e73625e3
      */
     protected function findForward($name) {
         return $this->mapping->findForward($name);
