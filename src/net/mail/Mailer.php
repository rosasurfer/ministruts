--- conflicted
+++ resolved
@@ -98,11 +98,7 @@
      *
      * @param  string $value
      *
-<<<<<<< HEAD
-     * @return string[]? - aray with name and address part or NULL if the specified address is invalid
-=======
      * @return ?string[] - aray with name and address part or NULL if the specified address is invalid
->>>>>>> e73625e3
      */
     public static function parseAddress($value) {
         Assert::string($value);
@@ -137,11 +133,7 @@
      * @param  string[] $headers - array of headers
      * @param  string   $name    - header to search for
      *
-<<<<<<< HEAD
-     * @return string? - value of the last found header or NULL if the header was not found
-=======
      * @return ?string - value of the last found header or NULL if the header was not found
->>>>>>> e73625e3
      */
     protected function getHeader(array $headers, $name) {
         Assert::string($name, '$name');
@@ -164,11 +156,7 @@
      * @param  string[] $headers - reference to an array of headers
      * @param  string   $name    - header to remove
      *
-<<<<<<< HEAD
-     * @return string? - value of the last removed header or NULL if the header was not found
-=======
      * @return ?string - value of the last removed header or NULL if the header was not found
->>>>>>> e73625e3
      */
     protected function removeHeader(array &$headers, $name) {
         Assert::string($name, '$name');
