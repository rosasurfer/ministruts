<?php
namespace rosasurfer\net\mail;

use rosasurfer\config\ConfigInterface;
use rosasurfer\core\assert\Assert;
use rosasurfer\core\error\ErrorHandler;
use rosasurfer\core\exception\InfrastructureException;
use rosasurfer\core\exception\InvalidValueException;
use rosasurfer\core\exception\RuntimeException;

use function rosasurfer\normalizeEOL;

use const rosasurfer\EOL_WINDOWS;
use const rosasurfer\NL;


/**
 * Mailer sending email via TCP to a SMTP server.
 *
 * @deprecated - Use a better maintained external library.
 */
class SMTPMailer extends Mailer {


    /** @var array */
    private $defaultOptions = [
        'timeout' => 300,                   // socket timeout
    ];

    /** @var ?resource */
    private $connection = null;

    /** @var int */
    private $responseStatus = 0;

    /** @var string */
    private $response;

    /** @var string */
    private $logBuffer;


    /**
     * Constructor
     *
     * @param  array $options [optional] - mailer options (default: none)
     */
    public function __construct(array $options = []) {
        trigger_error(__CLASS__.' is deprecated and will be removed in a future release', E_USER_DEPRECATED);

        parent::__construct(\array_merge($this->defaultOptions, $options));

        // set missing options to PHP defaults
        if (!isset($this->options['host'])) {
            $this->options['host'] = ini_get('SMTP');
            $this->options['port'] = ini_get('smtp_port');
        }
        else {
            $host = $this->options['host'];
            Assert::string($host, 'option "host"');
            $parts = explode(':', $host);

            if (sizeof($parts) == 1) {
                if (trim($parts[0]) == '') throw new InvalidValueException('Invalid option "host": '.$this->options['host']);
                if (!isset($this->options['port']))
                    $this->options['port'] = ini_get('smtp_port');  // TODO: validate host and port
            }
            elseif (sizeof($parts) == 2) {
                if (trim($parts[0])=='' || trim($parts[1])=='') throw new InvalidValueException('Invalid option "host": '.$this->options['host']);
                $this->options['host'] = $parts[0];                 // TODO: validate host and port
                $this->options['port'] = $parts[1];
            }
            else {
                throw new InvalidValueException('Invalid option "host": '.$this->options['host']);
            }
        }
    }


    /**
     * Destructor
     *
     * Closes an open connection.
     */
    public function __destruct() {
        try {
            $this->disconnect();
        }
        catch (\Throwable $ex) { throw ErrorHandler::handleDestructorException($ex); }
    }


    /**
     * Connect to the SMTP server.
     */
    private function connect() {
        $errorCode = $errorMsg = null;
        $this->connection = fsockopen('tcp://'.$this->options['host'],
                                               $this->options['port'],
                                               $errorCode,
                                               $errorMsg,
                                               $this->options['timeout']);
        $data = stream_get_meta_data($this->connection);
        if ($data['timed_out']) throw new InfrastructureException('Timeout on socket connection');

        socket_set_timeout($this->connection, $this->options['timeout']);

        // init connection
        $this->readResponse();                          // read greeting
        $this->writeData('EHLO '.$this->hostName);      // extended "Hello" first
        $response = $this->readResponse();

        $this->parseResponse($response);
        if ($this->responseStatus != 250) {
            $this->writeData('HELO '.$this->hostName);  // regular "Hello" if the extended one fails
            $response = $this->readResponse();

            $this->parseResponse($response);
            if ($this->responseStatus != 250)
                throw new RuntimeException('HELO command not accepted: '.$this->responseStatus.' '.$this->response);
        }
    }


    /**
     * Authenticate the connection.
     */
    private function authenticate() {
        if (!is_resource($this->connection))
            throw new RuntimeException('Cannot authenticate: Not connected');

        // init authentication
        $this->writeData('AUTH LOGIN');
        $response = $this->readResponse();

        $this->parseResponse($response);
        if ($this->responseStatus == 503)
            return;                                     // already authenticated

        if ($this->responseStatus != 334)
            throw new RuntimeException('AUTH LOGIN command not supported: '.$this->responseStatus.' '.$this->response);

        // send username
        $this->writeData(base64_encode($this->options['auth_username']));
        $response = $this->readResponse();

        $this->parseResponse($response);
        if ($this->responseStatus != 334)
            throw new RuntimeException('Username '.$this->options['auth_username'].' not accepted'.$this->responseStatus.' '.$this->response);

        // send password
        $this->writeData(base64_encode($this->options['auth_password']));
        $response = $this->readResponse();

        $this->parseResponse($response);
        if ($this->responseStatus != 235)
            throw new RuntimeException('Login failed for username '.$this->options['auth_username'].': '.$this->responseStatus.' '.$this->response);
    }


    /**
     * Send an email&#46;  Sender and receiver addresses can be specified in simple or full format&#46;  The simple format
     * can be specified with or without angle brackets&#46;  If an empty sender is specified the mail is sent from the
     * current user.
     *
     * @param  ?string  $sender             - mail sender (From:), full format: "FirstName LastName <user@domain.tld>"
     * @param  string   $receiver           - mail receiver (To:), full format: "FirstName LastName <user@domain.tld>"
     * @param  string   $subject            - mail subject
     * @param  string   $message            - mail body
     * @param  string[] $headers [optional] - additional MIME headers (default: none)
     */
    public function sendMail($sender, $receiver, $subject, $message, array $headers = []) {
        // delay sending to the script's shutdown if configured (e.g. as to not to block other tasks)
        if (!empty($this->options['send-later'])) {
            $this->sendLater($sender, $receiver, $subject, $message, $headers);
            return;
        }
        /** @var ConfigInterface $config */
        $config = $this->di('config');

        // first validate the additional headers
        foreach ($headers as $i => $header) {
            Assert::string($header, '$headers['.$i.']');
            if (!preg_match('/^[a-z]+(-[a-z]+)*:/i', $header)) throw new InvalidValueException('Invalid parameter $headers['.$i.']: "'.$header.'"');
        }

        // auto-complete sender if not specified
        if (!isset($sender)) {
            $sender = $config->get('mail.from', ini_get('sendmail_from'));
            if (!strlen($sender)) {
                $sender = strtolower(get_current_user().'@'.$this->hostName);
            }
        }

        // Return-Path: (invisible sender)
        Assert::string($sender, '$sender');
        $returnPath = self::parseAddress($sender);
        if (!$returnPath)                      throw new InvalidValueException('Invalid parameter $sender: '.$sender);
        $value = $this->removeHeader($headers, 'Return-Path');
        if (strlen($value)) {
            $returnPath = self::parseAddress($value);
            if (!$returnPath)                  throw new InvalidValueException('Invalid header "Return-Path: '.$value.'"');
        }

        // From: (visible sender)
        $from  = self::parseAddress($sender);
        if (!$from)                            throw new InvalidValueException('Invalid parameter $sender: '.$sender);
        $value = $this->removeHeader($headers, 'From');
        if (strlen($value)) {
            $from = self::parseAddress($value);
            if (!$from)                        throw new InvalidValueException('Invalid header "From: '.$value.'"');
        }

        // RCPT: (invisible receiver)
        Assert::string($receiver, '$receiver');
        $rcpt = self::parseAddress($receiver);
        if (!$rcpt)                            throw new InvalidValueException('Invalid parameter $receiver: '.$receiver);
        $forced = $config->get('mail.forced-receiver', '');
        Assert::string($forced, 'config value "mail.forced-receiver"');
        if (strlen($forced)) {
            $rcpt = self::parseAddress($forced);
            if (!$rcpt)                        throw new InvalidValueException('Invalid config value "mail.forced-receiver": '.$forced);
        }

        // To: (visible receiver)
        $to = self::parseAddress($receiver);
        if (!$to)                              throw new InvalidValueException('Invalid parameter $sender: '.$sender);
        $value = $this->removeHeader($headers, 'To');
        if (strlen($value)) {
            $to = self::parseAddress($value);
            if (!$to)                          throw new InvalidValueException('Invalid header "To: '.$value.'"');
        }

        // Subject: subject and body
        Assert::string($subject, '$subject');
        Assert::string($message, '$message');


        // start SMTP communication
        if (is_resource($this->connection)) {
            $this->logBuffer = '';                      // reset log buffer if already connected
        }
        else {
            $this->connect();
        }

        if (!empty($this->options['auth_username']))
            $this->authenticate();


        // send mail
        $this->writeData('MAIL FROM: <'.$returnPath['address'].'>');
        $response = $this->readResponse();

        $this->parseResponse($response);
        if ($this->responseStatus != 250)
            throw new RuntimeException('MAIL FROM: <'.$returnPath['address'].'> command not accepted: '.$this->responseStatus.' '.$this->response.NL.NL.'SMTP transfer log:'.NL.'------------------'.NL.$this->logBuffer);

        $this->writeData('RCPT TO: <'.$rcpt['address'].'>');
        $response = $this->readResponse();              // TODO: a DNS lookup in the receiving MTA might cause a timeout in readResponse()

        $this->parseResponse($response);
        if ($this->responseStatus != 250 && $this->responseStatus != 251)
            throw new RuntimeException('RCPT TO: <'.$rcpt['address'].'> command not accepted: '.$this->responseStatus.' '.$this->response.NL.NL.'SMTP transfer log:'.NL.'------------------'.NL.$this->logBuffer);

        $this->writeData('DATA');
        $response = $this->readResponse();

        $this->parseResponse($response);
        if ($this->responseStatus != 354)
            throw new RuntimeException('DATA command not accepted: '.$this->responseStatus.' '.$this->response.NL.NL.'SMTP transfer log:'.NL.'------------------'.NL.$this->logBuffer);

        // TODO: wrap long header lines

        // needed headers
        $this->writeData('Date: '.date('r'));

        $from = $this->encodeNonAsciiChars($from);
        $this->writeData('From: '.$from['name'].' <'.$from['address'].'>');

        $to = $this->encodeNonAsciiChars($to);
        $this->writeData('To: '.$to['name'].' <'.$to['address'].'>');

        $encSubject = $this->encodeNonAsciiChars($subject);
        if (strlen($encSubject) > 76) throw new RuntimeException('The encoded mail subject exceeds the maximum number of characters per line: "'.$subject.'"');
        $this->writeData('Subject: '.$encSubject);
        $this->writeData('X-Mailer: Microsoft Office Outlook 11');  // save us from Hotmail junk folder
        $this->writeData('X-MimeOLE: Produced By Microsoft MimeOLE V6.00.2900.2180');


        // custom headers
        foreach ($headers as $i => $header) {
            $pattern = '/^([a-z]+(?:-[a-z]+)*): *(.*)/i';
            $match = null;
<<<<<<< HEAD
            if (!preg_match($pattern, $header, $match)) throw new InvalidArgumentException('Invalid parameter $headers['.$i.']: "'.$header.'"');
=======
            if (!preg_match($pattern, $header, $match)) throw new InvalidValueException('Invalid parameter $headers['.$i.']: "'.$header.'"');
>>>>>>> e73625e3
            $name  = $match[1];
            $value = $this->encodeNonAsciiChars(trim($match[2]));
            $this->writeData($name.': '.$value);
        }
        $this->writeData('');

        $maxLineLength = 990;                           // actually 998 per RFC but e.g. FastMail only accepts 990
                                                        // https://tools.ietf.org/html/rfc2822 see 2.1 General description

        // mail body
        $message = normalizeEOL($message);
        $lines = explode("\n", $message);
        foreach ($lines as $line) {

            // wrap long lines into several shorter ones
            $pieces = [];
            while (strlen($line) > $maxLineLength) {
                $pos = strrpos(substr($line, 0, $maxLineLength), ' ');
                if (!$pos)
                    $pos = $maxLineLength - 1;          // patch to fix DoS attack; good old times :-)

                $pieces[] = substr($line, 0, $pos);
                $line = substr($line, $pos + 1);
            }
            $pieces[] = $line;

            foreach ($pieces as $line) {
                if (substr($line, 0, 1) == '.')
                    $line = '.'.$line;                  // escape leading dots to avoid mail end marker confusion
                $this->writeData($line);
            }
        }


        // end marker
        $this->writeData('.');
        $response = $this->readResponse();

        $this->parseResponse($response);
        if ($this->responseStatus != 250) throw new RuntimeException('Sent data not accepted: '.$this->responseStatus.' '.$this->response.NL
                                                                     .NL
                                                                     .'SMTP transfer log:'.NL
                                                                     .'------------------'.NL
                                                                     .$this->logBuffer);
    }


    /**
     * Reset the connection.
     */
    public function reset() {
        if (!is_resource($this->connection))
            throw new RuntimeException('Cannot reset connection: Not connected');

        $this->writeData('RSET');
        $response = $this->readResponse();

        $this->parseResponse($response);
        if ($this->responseStatus != 250)
            throw new RuntimeException('RSET command not accepted: '.$this->responseStatus.' '.$this->response.NL.NL.'SMTP transfer log:'.NL.'------------------'.NL.$this->logBuffer);
    }


    /**
     * Disconnect.
     *
     * @param  bool $silent [optional] - whether to silently suppress disconnect errors (default: don't)
     */
    public function disconnect($silent = false) {
        if (!is_resource($this->connection))
            return;

        if (!$silent) {
            $this->writeData('QUIT');
            $response = $this->readResponse();

            $this->parseResponse($response);
            if ($this->responseStatus != 221)
                throw new RuntimeException('QUIT command not accepted: '.$this->responseStatus.' '.$this->response.NL.NL.'SMTP transfer log:'.NL.'------------------'.NL.$this->logBuffer);
        }

        fclose($this->connection);
        $this->connection = null;
    }


    /**
     * Read the MTA's response.
     */
    private function readResponse() {
        $lines = null;
        while (trim($line = fgets($this->connection)) != '') {
            $lines .= $line;
            if (substr($line, 3, 1) == ' ')
                break;
        }
        $data = stream_get_meta_data($this->connection);
        if ($data['timed_out'])
            throw new RuntimeException('Timeout on socket connection');

        $this->logResponse($lines);
        return $lines;
    }


    /**
     * Write data into the open socket.
     *
     * @param string $data
     */
    private function writeData($data) {
        $count = fwrite($this->connection, $data.EOL_WINDOWS, strlen($data)+2);

        if ($count != strlen($data)+2)
            throw new RuntimeException('Error writing to socket, length of data: '.(strlen($data)+2).', bytes written: '.$count.NL.'data: '.$data.NL.NL.'SMTP transfer log:'.NL.'------------------'.NL.$this->logBuffer);

        $this->logSentData($data);
    }


    /**
     * Parse the MTA's response.
     *
     * @param string $response
     */
    private function parseResponse($response) {
        $response = trim($response);
        $this->responseStatus = (int) substr($response, 0, 3);
        $this->response = substr($response, 4);
    }


    /**
     * Log sent data.
     *
     * @param string $data
     */
    private function logSentData($data) {
        $data = preg_replace('/^(.*)/m', ' -> $1', $data).NL;
        $this->logBuffer .= $data;
    }


    /**
     * Log reseived data.
     *
     * @param string $data
     */
    private function logResponse($data) {
        $this->logBuffer .= $data;
    }
}<|MERGE_RESOLUTION|>--- conflicted
+++ resolved
@@ -292,11 +292,7 @@
         foreach ($headers as $i => $header) {
             $pattern = '/^([a-z]+(?:-[a-z]+)*): *(.*)/i';
             $match = null;
-<<<<<<< HEAD
-            if (!preg_match($pattern, $header, $match)) throw new InvalidArgumentException('Invalid parameter $headers['.$i.']: "'.$header.'"');
-=======
             if (!preg_match($pattern, $header, $match)) throw new InvalidValueException('Invalid parameter $headers['.$i.']: "'.$header.'"');
->>>>>>> e73625e3
             $name  = $match[1];
             $value = $this->encodeNonAsciiChars(trim($match[2]));
             $this->writeData($name.': '.$value);
