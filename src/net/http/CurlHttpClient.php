<?php
namespace rosasurfer\net\http;

use rosasurfer\core\error\ErrorHandler;
use rosasurfer\core\exception\IOException;
use rosasurfer\log\Logger;

use function rosasurfer\ini_get_bool;
use function rosasurfer\strLeftTo;
use function rosasurfer\strRightFrom;

use const rosasurfer\L_INFO;
use const rosasurfer\L_WARN;
use const rosasurfer\NL;

use function rosasurfer\ini_get_bool;
use function rosasurfer\strLeftTo;
use function rosasurfer\strRightFrom;


/**
 * CurlHttpClient
 *
 * Eine Klasse, die mit cURL HttpRequests ausfuehren kann.
 */
class CurlHttpClient extends HttpClient {


    /** @var ?resource - Curl-Handle */
    protected $hCurl = null;

    /** @var int - Zaehler fuer manuelle Redirects (falls "open_basedir" aktiv ist) */
    protected $manualRedirects = 0;

    /** @var array - zusaetzliche cURL-Optionen */
    protected $options = [];

    /** @var string[] - cURL-Fehlerbeschreibungen */
    protected static $errors = [
        CURLE_OK                          => 'CURLE_OK',
        CURLE_UNSUPPORTED_PROTOCOL        => 'CURLE_UNSUPPORTED_PROTOCOL',
        CURLE_FAILED_INIT                 => 'CURLE_FAILED_INIT',
        CURLE_URL_MALFORMAT               => 'CURLE_URL_MALFORMAT',
        CURLE_URL_MALFORMAT_USER          => 'CURLE_URL_MALFORMAT_USER',
        CURLE_COULDNT_RESOLVE_PROXY       => 'CURLE_COULDNT_RESOLVE_PROXY',
        CURLE_COULDNT_RESOLVE_HOST        => 'CURLE_COULDNT_RESOLVE_HOST',
        CURLE_COULDNT_CONNECT             => 'CURLE_COULDNT_CONNECT',
        CURLE_FTP_WEIRD_SERVER_REPLY      => 'CURLE_FTP_WEIRD_SERVER_REPLY',
        CURLE_FTP_ACCESS_DENIED           => 'CURLE_FTP_ACCESS_DENIED',
        CURLE_FTP_USER_PASSWORD_INCORRECT => 'CURLE_FTP_USER_PASSWORD_INCORRECT',
        CURLE_FTP_WEIRD_PASS_REPLY        => 'CURLE_FTP_WEIRD_PASS_REPLY',
        CURLE_FTP_WEIRD_USER_REPLY        => 'CURLE_FTP_WEIRD_USER_REPLY',
        CURLE_FTP_WEIRD_PASV_REPLY        => 'CURLE_FTP_WEIRD_PASV_REPLY',
        CURLE_FTP_WEIRD_227_FORMAT        => 'CURLE_FTP_WEIRD_227_FORMAT',
        CURLE_FTP_CANT_GET_HOST           => 'CURLE_FTP_CANT_GET_HOST',
        CURLE_FTP_CANT_RECONNECT          => 'CURLE_FTP_CANT_RECONNECT',
        CURLE_FTP_COULDNT_SET_BINARY      => 'CURLE_FTP_COULDNT_SET_BINARY',
        CURLE_FTP_PARTIAL_FILE            => 'CURLE_FTP_PARTIAL_FILE',
        CURLE_FTP_COULDNT_RETR_FILE       => 'CURLE_FTP_COULDNT_RETR_FILE',
        CURLE_FTP_WRITE_ERROR             => 'CURLE_FTP_WRITE_ERROR',
        CURLE_FTP_QUOTE_ERROR             => 'CURLE_FTP_QUOTE_ERROR',
        CURLE_HTTP_NOT_FOUND              => 'CURLE_HTTP_NOT_FOUND',
        CURLE_WRITE_ERROR                 => 'CURLE_WRITE_ERROR',
        CURLE_MALFORMAT_USER              => 'CURLE_MALFORMAT_USER',
        CURLE_FTP_COULDNT_STOR_FILE       => 'CURLE_FTP_COULDNT_STOR_FILE',
        CURLE_READ_ERROR                  => 'CURLE_READ_ERROR',
        CURLE_OUT_OF_MEMORY               => 'CURLE_OUT_OF_MEMORY',
        CURLE_OPERATION_TIMEDOUT          => 'CURLE_OPERATION_TIMEDOUT',
        CURLE_FTP_COULDNT_SET_ASCII       => 'CURLE_FTP_COULDNT_SET_ASCII',
        CURLE_FTP_PORT_FAILED             => 'CURLE_FTP_PORT_FAILED',
        CURLE_FTP_COULDNT_USE_REST        => 'CURLE_FTP_COULDNT_USE_REST',
        CURLE_FTP_COULDNT_GET_SIZE        => 'CURLE_FTP_COULDNT_GET_SIZE',
        CURLE_HTTP_RANGE_ERROR            => 'CURLE_HTTP_RANGE_ERROR',
        CURLE_HTTP_POST_ERROR             => 'CURLE_HTTP_POST_ERROR',
        CURLE_SSL_CONNECT_ERROR           => 'CURLE_SSL_CONNECT_ERROR',
        CURLE_BAD_DOWNLOAD_RESUME         => 'CURLE_BAD_DOWNLOAD_RESUME',
        CURLE_FILE_COULDNT_READ_FILE      => 'CURLE_FILE_COULDNT_READ_FILE',
        CURLE_LDAP_CANNOT_BIND            => 'CURLE_LDAP_CANNOT_BIND',
        CURLE_LDAP_SEARCH_FAILED          => 'CURLE_LDAP_SEARCH_FAILED',
        CURLE_LIBRARY_NOT_FOUND           => 'CURLE_LIBRARY_NOT_FOUND',
        CURLE_FUNCTION_NOT_FOUND          => 'CURLE_FUNCTION_NOT_FOUND',
        CURLE_ABORTED_BY_CALLBACK         => 'CURLE_ABORTED_BY_CALLBACK',
        CURLE_BAD_FUNCTION_ARGUMENT       => 'CURLE_BAD_FUNCTION_ARGUMENT',
        CURLE_BAD_CALLING_ORDER           => 'CURLE_BAD_CALLING_ORDER',
        CURLE_HTTP_PORT_FAILED            => 'CURLE_HTTP_PORT_FAILED',
        CURLE_BAD_PASSWORD_ENTERED        => 'CURLE_BAD_PASSWORD_ENTERED',
        CURLE_TOO_MANY_REDIRECTS          => 'CURLE_TOO_MANY_REDIRECTS',
        CURLE_UNKNOWN_TELNET_OPTION       => 'CURLE_UNKNOWN_TELNET_OPTION',
        CURLE_TELNET_OPTION_SYNTAX        => 'CURLE_TELNET_OPTION_SYNTAX',
        CURLE_OBSOLETE                    => 'CURLE_OBSOLETE',
        51                                => 'CURLE_SSL_PEER_CERTIFICATE', // since libcurl-7.62.0 unified with CURLE_SSL_CACERT (60)
        CURLE_GOT_NOTHING                 => 'CURLE_GOT_NOTHING',
        CURLE_SSL_ENGINE_NOTFOUND         => 'CURLE_SSL_ENGINE_NOTFOUND',
        CURLE_SSL_ENGINE_SETFAILED        => 'CURLE_SSL_ENGINE_SETFAILED',
        CURLE_SEND_ERROR                  => 'CURLE_SEND_ERROR',
        CURLE_RECV_ERROR                  => 'CURLE_RECV_ERROR',
        CURLE_SHARE_IN_USE                => 'CURLE_SHARE_IN_USE',
        CURLE_SSL_CERTPROBLEM             => 'CURLE_SSL_CERTPROBLEM',
        CURLE_SSL_CIPHER                  => 'CURLE_SSL_CIPHER',
        CURLE_SSL_CACERT                  => 'CURLE_SSL_CACERT',
        CURLE_BAD_CONTENT_ENCODING        => 'CURLE_BAD_CONTENT_ENCODING',
        CURLE_LDAP_INVALID_URL            => 'CURLE_LDAP_INVALID_URL',
        CURLE_FILESIZE_EXCEEDED           => 'CURLE_FILESIZE_EXCEEDED',
        64                                => 'CURLE_USE_SSL_FAILED',
        65                                => 'CURLE_SEND_FAIL_REWIND',
        66                                => 'CURLE_SSL_ENGINE_INITFAILED',
        67                                => 'CURLE_LOGIN_DENIED',
        68                                => 'CURLE_TFTP_NOTFOUND',
        69                                => 'CURLE_TFTP_PERM',
        70                                => 'CURLE_REMOTE_DISK_FULL',
        71                                => 'CURLE_TFTP_ILLEGAL',
        72                                => 'CURLE_TFTP_UNKNOWNID',
        73                                => 'CURLE_REMOTE_FILE_EXISTS',
        74                                => 'CURLE_TFTP_NOSUCHUSER',
        75                                => 'CURLE_CONV_FAILED',
        76                                => 'CURLE_CONV_REQD',
        77                                => 'CURLE_SSL_CACERT_BADFILE',
        78                                => 'CURLE_REMOTE_FILE_NOT_FOUND',
        79                                => 'CURLE_SSH',
        80                                => 'CURLE_SSL_SHUTDOWN_FAILED',
        81                                => 'CURLE_AGAIN',
        82                                => 'CURLE_SSL_CRL_BADFILE',
        83                                => 'CURLE_SSL_ISSUER_ERROR',
        84                                => 'CURLE_FTP_PRET_FAILED',
        85                                => 'CURLE_RTSP_CSEQ_ERROR',
        86                                => 'CURLE_RTSP_SESSION_ERROR',
        87                                => 'CURLE_FTP_BAD_FILE_LIST',
        88                                => 'CURLE_CHUNK_FAILED',
        89                                => 'CURLE_NO_CONNECTION_AVAILABLE',
        90                                => 'CURLE_SSL_PINNEDPUBKEYNOTMATCH',
        91                                => 'CURLE_SSL_INVALIDCERTSTATUS',
        92                                => 'CURLE_HTTP2_STREAM',
    ];


    /**
     * Constructor
     *
     * Create a new instance.
     *
     * @param  array $options [optional] - additional options
     *                                     (default: none)
     */
    public function __construct(array $options = []) {
        $this->options = $options;
    }


    /**
     * Destructor, schliesst ein ggf&#46; noch offenes cURL-Handle.
     */
    public function __destruct() {
        try {
            if (is_resource($this->hCurl)) {
                $hTmp = $this->hCurl;
                $this->hCurl = null;
                curl_close($hTmp);
            }
        }
        catch (\Throwable $ex) { throw ErrorHandler::handleDestructorException($ex); }
    }


    /**
     * Fuehrt den uebergebenen Request aus und gibt die empfangene Antwort zurueck.
     *
     * @param  HttpRequest $request
     *
     * @return HttpResponse
     *
     * @throws IOException wenn ein Fehler auftritt
     */
    public function send(HttpRequest $request) {
        if (!is_resource($this->hCurl))
            $this->hCurl = curl_init();

        $response = new CurlHttpResponse();
        $options = $this->prepareCurlOptions($request, $response);

        // CURLOPT_FOLLOWLOCATION funktioniert nur bei deaktiviertem "open_basedir"-Setting
        if (!ini_get_bool('open_basedir')) {
            if ($this->isFollowRedirects()) {
                $options[CURLOPT_FOLLOWLOCATION] = true;
            }
            elseif (isset($options[CURLOPT_FOLLOWLOCATION]) && $options[CURLOPT_FOLLOWLOCATION]) {
                $this->setFollowRedirects(true);
            }
            if ($this->isFollowRedirects()) {
                !isset($options[CURLOPT_MAXREDIRS]) && $options[CURLOPT_MAXREDIRS] = $this->maxRedirects;
            }
        }

        if ($request->getMethod() != 'POST') {
            $options[CURLOPT_POST] = false;
        }
        else {
            $options[CURLOPT_POST      ] = true;
            $options[CURLOPT_URL       ] = strLeftTo($request->getUrl(), '?');
            $options[CURLOPT_POSTFIELDS] = strRightFrom($request->getUrl(), '?');   // use URL parameters as POST fields
        }
        curl_setopt_array($this->hCurl, $options);

        // Request ausfuehren
        if (curl_exec($this->hCurl) === false) throw new IOException('cURL error '.self::getError($this->hCurl).','.NL.'URL: '.$options[CURLOPT_URL]);
        $status = curl_getinfo($this->hCurl, CURLINFO_HTTP_CODE);
        $response->setStatus($status);

        // ggf. manuellen Redirect ausfuehren (falls "open_basedir" aktiviert ist)
        if (($status==301 || $status==302) && $this->isFollowRedirects() && ini_get_bool('open_basedir')) {
            if ($this->manualRedirects >= $this->maxRedirects) throw new IOException('CURL error: maxRedirects limit exceeded - '.$this->maxRedirects.', URL: '.$options[CURLOPT_URL]);
            $this->manualRedirects++;

            /** @var string $location */
            $location = $response->getHeader('Location');                           // TODO: relative Redirects abfangen
            Logger::log('Performing manual redirect to: '.$location, L_INFO);       // TODO: verschachtelte IOExceptions abfangen
            $request = new HttpRequest($location);
            $response = $this->send($request);
        }

        return $response;
    }


    /**
     * Create a cUrl options array for the current request.
     *
     * @param  HttpRequest      $request
     * @param  CurlHttpResponse $response
     *
     * @return array - resulting options
     */
    protected function prepareCurlOptions(HttpRequest $request, CurlHttpResponse $response) {
        $options = $this->options;                                  // options passed to the constructor
<<<<<<< HEAD
        $options    [CURLOPT_URL]      =  $request->getUrl();       // set and overwrite an existing URL
=======
        $options    [CURLOPT_URL]      =  $request->getUrl();       // set or overwrite an existing URL
>>>>>>> e73625e3
        $options += [CURLOPT_TIMEOUT   => $this->timeout    ];      // set but don't overwrite these existing options
        $options += [CURLOPT_USERAGENT => $this->userAgent  ];
        $options += [CURLOPT_ENCODING  => ''                ];      // an empty string activates all supported encodings

        if (!isset($options[CURLOPT_WRITEHEADER])) {
            $options += [CURLOPT_HEADERFUNCTION => [$response, 'writeHeader']];
        }

<<<<<<< HEAD
        if (!isset($options[CURLOPT_FILE]))                         // overrides CURLOPT_RETURNTRANSFER
=======
        if (!isset($options[CURLOPT_FILE])) {                       // overrides CURLOPT_RETURNTRANSFER
>>>>>>> e73625e3
            $options += [CURLOPT_WRITEFUNCTION  => [$response, 'writeContent']];
        }

        foreach ($request->getHeaders() as $key => $value) {        // add all additionally specified request headers
            $options[CURLOPT_HTTPHEADER][] = $key.': '.$value;
        }
        return $options;
    }


    /**
     * Gibt eine Beschreibung des letzten cURL-Fehlers zurueck.
     *
     * @param  resource $hCurl - cURL-Handle
     *
     * @return string
     */
    protected static function getError($hCurl) {
        $errorNo  = curl_errno($hCurl);
        $errorStr = curl_error($hCurl);

        if (isset(self::$errors[$errorNo])) {
            $errorNo = self::$errors[$errorNo];
        }
        else {
            Logger::log('Unknown CURL error code: '.$errorNo, L_WARN);
        }

        return $errorNo.' ('.$errorStr.')';
    }
}<|MERGE_RESOLUTION|>--- conflicted
+++ resolved
@@ -12,10 +12,6 @@
 use const rosasurfer\L_INFO;
 use const rosasurfer\L_WARN;
 use const rosasurfer\NL;
-
-use function rosasurfer\ini_get_bool;
-use function rosasurfer\strLeftTo;
-use function rosasurfer\strRightFrom;
 
 
 /**
@@ -32,7 +28,7 @@
     /** @var int - Zaehler fuer manuelle Redirects (falls "open_basedir" aktiv ist) */
     protected $manualRedirects = 0;
 
-    /** @var array - zusaetzliche cURL-Optionen */
+    /** @var array - zusaetzliche CURL-Optionen */
     protected $options = [];
 
     /** @var string[] - cURL-Fehlerbeschreibungen */
@@ -175,7 +171,7 @@
             $this->hCurl = curl_init();
 
         $response = new CurlHttpResponse();
-        $options = $this->prepareCurlOptions($request, $response);
+        $options  = $this->prepareCurlOptions($request, $response);
 
         // CURLOPT_FOLLOWLOCATION funktioniert nur bei deaktiviertem "open_basedir"-Setting
         if (!ini_get_bool('open_basedir')) {
@@ -186,7 +182,7 @@
                 $this->setFollowRedirects(true);
             }
             if ($this->isFollowRedirects()) {
-                !isset($options[CURLOPT_MAXREDIRS]) && $options[CURLOPT_MAXREDIRS] = $this->maxRedirects;
+                !isset($options[CURLOPT_MAXREDIRS]) && $options[CURLOPT_MAXREDIRS]=$this->maxRedirects;
             }
         }
 
@@ -211,9 +207,9 @@
             $this->manualRedirects++;
 
             /** @var string $location */
-            $location = $response->getHeader('Location');                           // TODO: relative Redirects abfangen
-            Logger::log('Performing manual redirect to: '.$location, L_INFO);       // TODO: verschachtelte IOExceptions abfangen
-            $request = new HttpRequest($location);
+            $location = $response->getHeader('Location');                       // TODO: relative Redirects abfangen
+            Logger::log('Performing manual redirect to: '.$location, L_INFO);   // TODO: verschachtelte IOExceptions abfangen
+            $request  = new HttpRequest($location);
             $response = $this->send($request);
         }
 
@@ -231,11 +227,7 @@
      */
     protected function prepareCurlOptions(HttpRequest $request, CurlHttpResponse $response) {
         $options = $this->options;                                  // options passed to the constructor
-<<<<<<< HEAD
-        $options    [CURLOPT_URL]      =  $request->getUrl();       // set and overwrite an existing URL
-=======
         $options    [CURLOPT_URL]      =  $request->getUrl();       // set or overwrite an existing URL
->>>>>>> e73625e3
         $options += [CURLOPT_TIMEOUT   => $this->timeout    ];      // set but don't overwrite these existing options
         $options += [CURLOPT_USERAGENT => $this->userAgent  ];
         $options += [CURLOPT_ENCODING  => ''                ];      // an empty string activates all supported encodings
@@ -244,11 +236,7 @@
             $options += [CURLOPT_HEADERFUNCTION => [$response, 'writeHeader']];
         }
 
-<<<<<<< HEAD
-        if (!isset($options[CURLOPT_FILE]))                         // overrides CURLOPT_RETURNTRANSFER
-=======
         if (!isset($options[CURLOPT_FILE])) {                       // overrides CURLOPT_RETURNTRANSFER
->>>>>>> e73625e3
             $options += [CURLOPT_WRITEFUNCTION  => [$response, 'writeContent']];
         }
 
