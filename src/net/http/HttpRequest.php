--- conflicted
+++ resolved
@@ -83,11 +83,7 @@
     public function setUrl($url) {
         Assert::string($url);
         // TODO: validate URL
-<<<<<<< HEAD
-        if (strpos($url, ' ') !== false) throw new InvalidArgumentException('Invalid argument $url: '.$url);
-=======
         if (strpos($url, ' ') !== false) throw new InvalidValueException('Invalid parameter $url: '.$url);
->>>>>>> e73625e3
         $this->url = $url;
         return $this;
     }
@@ -97,11 +93,7 @@
      * Set an HTTP header&#46;  This method overwrites an existing header of the same name.
      *
      * @param  string  $name  - header name
-<<<<<<< HEAD
-     * @param  string? $value - header value (an empty value removes an existing header)
-=======
      * @param  ?string $value - header value (an empty value removes an existing header)
->>>>>>> e73625e3
      *
      * @return $this
      */
@@ -165,11 +157,7 @@
      *
      * @param  string $name - header name (case is ignored)
      *
-<<<<<<< HEAD
-     * @return string? - header value or NULL if no such header was found
-=======
      * @return ?string - header value or NULL if no such header was found
->>>>>>> e73625e3
      */
     public function getHeader($name) {
         Assert::string($name);
